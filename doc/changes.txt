/**

@page changes Release Notes

@htmlonly <a name="v6_2_0_changes"></a>@endhtmlonly
@par
<B>Version 6.2.0</B> - <I>In development</I>

@par
New features:
- Added @vdblink{tools::FindActiveValues,FindActiveValues}, which counts
  the active values in a tree that intersect a given bounding box.
- Added @vdblink{io::DelayedLoadMetadata,DelayedLoadMetadata}, which stores
  mask offsets and compression sizes on write to accelerate delayed load
  reading.

@par
Improvements:
- @vdblink{tree::LeafNode::modifyValue(),LeafNode::modifyValue} and
  @vdblink{tree::LeafNode::modifyValueAndActiveState(),
  LeafNode::modifyValueAndActiveState} now modify voxel values
  in place for improved performance.
- Added @vdblink{math::isInfinite(),math::isInfinite} and
  @vdblink{math::isNan(),math::isNan} to resolve Visual&nbsp;Studio
  compatibility issues with integer types.
- Made minor performance improvements to moving and filtering VDB points.
- Improved performance related to a mutex contention when appending
  multiple @vdblink{points::AttributeArray,AttributeArray}<I></I>s
  in parallel through various point operations.
- Significantly improved the performance of
  @vdblink::tools::createLevelSetSphere() createLevelSetSphere@endlink
  using threading.
- Improved directory and file path lookups of some CMake commands in
  the root <TT>CMakeLists.txt</TT>.
  <I>[Reported&nbsp;by&nbsp;Daniel&nbsp;Elliott]</I>
- Improved CMake support for GLFW versions 3.1 and later.
- <TT>FindOpenVDB.cmake</TT> now correctly propagates @c CXX version
  requirements.
- Added CMake support for linking against Jemalloc and TBB&nbsp;malloc
  and enabled Jemalloc by default for Linux and non-Maya builds
  and TBB&nbsp;malloc for all other builds.
- Added a @c USE_COLORED_OUTPUT option to CMake to display compiler output
  in color.
<<<<<<< HEAD
- Add an OPENVDB_CODE_COVERAGE option to CMake.
- CMake now automatically detects and configures the CXX11 ABI requirement
  for Houdini builds.
=======
- Added an @c OPENVDB_CODE_COVERAGE option to CMake.
>>>>>>> 3cfda249

@par
Bug fixes:
- Replaced @b std::vector with @b std::deque as the underlying container
  for @vdblink{util::PagedArray,PagedArray}, to address a rare crash
  when reading from multiple threads while writing from another thread.
- Fixed a bug that could cause an empty @vdblink{math::CoordBBox,CoordBBox}
  to report nonzero volume.
- Fixed a bug in
  @vdblink{tools::computeScalarPotential(),computeScalarPotential}
  that could produce a corrupt result due to invalid memory access.
  <I>[Reported&nbsp;by&nbsp;Edwin&nbsp;Braun]</I>
- Partially reverted the
  @vdblink{tools::ClosestSurfacePoint,ClosestSurfacePoint}
  tool&rsquo;s distance calculations to their pre-OpenVDB&nbsp;5.0 behavior
  to address a bug in the
  @vdblink{tools::fillWithSpheres(),fillWithSpheres} tool
  that caused generated spheres to sometimes extend outside the target volume.
- CMake now correctly sets rpaths for the unit test binary.
- Fixed a memory leak in a static variable pointer.
  <I>[Contributed&nbsp;by&nbsp;Autodesk]</I>

@par
ABI changes:
- ABI versions&nbsp;3 and older are now deprecated, and support for them will
  be removed in a future release. Until then, define the macro
  OPENVDB_USE_DEPRECATED_ABI (or set the CMake OPENVDB_USE_DEPRECATED_ABI
  option to ON) to suppress deprecation messages when compiling OpenVDB or
  dependent code.

@par
API changes:
- Changed a type alias in @vdblink{points::RandomLeafFilter,RandomLeafFilter}.
- Removed the @b TableT template argument from
  @vdblink{util::PagedArray,PagedArray}.
  The table type is now hardcoded to <B>std::deque</B>.
- The minimum supported version of GLFW is now&nbsp;3.1.

@par
Python:
- CMake now always produces a <TT>.so</TT> for the Python module
  on UNIX platforms.
- Fixed a compile-time error when building the Python module for Python&nbsp;3.
  <I>[Reported&nbsp;by&nbsp;yurivict]</I>

@par
Houdini:
- Added API documentation and examples.
- Added @hvdblink{GEOvdbApply,GEOvdbApply}, which invokes a functor
  on a VDB primitive if the resolved grid type is a member of
  a given type list.
- Fixed a regression in the Fill&nbsp;SOP that caused it to modify VDBs
  in the input detail.
- The Combine&nbsp;SOP no longer crashes in <B>Copy&nbsp;B</B> mode when the
  destination is not a&nbsp;VDB.
- Added an @hulink{OpFactory::addSpareData(),OpFactory::addSpareData} method
  and @hulink{addOperatorSpareData(),addOperatorSpareData} and
  @hulink{getOperatorSpareData(),getOperatorSpareData} functions
  to manage spare data associated with operator types.
- Added an @c opsparedata HScript command and @c hou.NodeType.spareData
  and @c hou.NodeType.spareDataDict methods to retrieve spare data
  associated with operator types.
- Added a <TT>pythonrc.py</TT> startup script to set the tab menu visibility
  of nodes and their native Houdini equivalents, based on an
  <TT>OPENVDB_OPHIDE_POLICY</TT> environment variable.
- Added an @hulink{OpFactory::setInvisible(),OpFactory::setInvisible} method
  to hide nodes from tab menus.
- Added an
  @hvdblink{OpenVDBOpFactory::setNativeName(),OpenVDBOpFactory::setNativeName}
  method to pair OpenVDB nodes with their native Houdini equivalents.
- Added an @hulink{OpPolicy::getTabSubMenuPath(),OpPolicy::getTabSubMenuPath}
  method to allow @b OpPolicy subclasses to provide their own tab sub-menu path.
- OpenVDB SOPs are now displayed in an ASWF sub-menu of the VDB tab menu.


@htmlonly <a name="v6_1_0_changes"></a>@endhtmlonly
@par
<B>Version 6.1.0</B> - <I>May 8, 2019</I>

@par
<BLOCKQUOTE>
As of this release, the oldest supported Houdini version is&nbsp;16.5.
</BLOCKQUOTE>

@par
New features:
- Added new @vdblink::QuatTraits QuatTraits@endlink,
  @vdblink::MatTraits MatTraits@endlink and
  @vdblink::ValueTraits ValueTraits@endlink type traits to complement
  @vdblink::VecTraits VecTraits@endlink and added an
  @vdblink::IsSpecializationOf IsSpecializationOf@endlink
  helper metafunction.
- Added support for @vdblink::Vec4SMetadata Vec4s@endlink,
  @vdblink::Vec4DMetadata Vec4d@endlink
  and @vdblink::Vec4IMetadata Vec4i@endlink metadata.
- Added a generic @vdblink::TypeList TypeList@endlink class.
- Added @vdblink::GridBase::apply() GridBase::apply@endlink,
  which invokes a functor on a grid if the resolved grid type
  is a member of a given type list.
- Added @vdblink::util::printTime() printTime@endlink, which outputs
  nicely formatted time information.
- Added a @link std::hash<openvdb::math::Coord> std::hash<Coord>@endlink
  template specialization.
- Added @vdblink::math::CoordBBox::moveMin moveMin@endlink and
  @vdblink::math::CoordBBox::moveMax moveMax@endlink methods to
  @vdblink::math::CoordBBox CoordBBox@endlink.

@par
Improvements:
- @vdblink::util::CpuTimer CpuTimer@endlink now makes use of
  @vdblink::util::printTime() printTime@endlink for nicer output,
  and its API has been improved.
- Significantly improved the performance of point data grid string attribute
  generation.
- @vdblink::points::AttributeArray::copy() AttributeArray::copy@endlink
  and the
  @vdblink::points::AttributeArray::operator=() AttributeArray@endlink
  copy assignment operator are now thread-safe.
- The command-line tools (<TT>vdb_print</TT>, etc.) now include
  the library ABI version in their <TT>-version</TT> output.
- Further improved the responsiveness of the
  @link MeshToVolume.h mesh to volume@endlink converter to interrupt requests.
- The CMake build system has been significantly improved to support a
  wider range of build options and use cases.
  This includes better dependency handling and status reporting, find module
  installation for external use, more robust handling of different platform
  configurations and the introduction of dependency and build documentation.

@par
Bug fixes:
- Fixed a bug in the @link tools/Clip.h clip@endlink tool that caused
  some grid metadata to be discarded.
- Added a check to @vdblink::points::setGroup() points::setGroup@endlink
  to compare the maximum index of the provided
  @vdblink::tools::PointIndexTree PointIndexTree@endlink
  to the size of the membership vector.
- Fixed a race condition introduced in ABI&nbsp;6 when moving points
  in point data grids, due to non-const access to an
  @vdblink::points::AttributeArray AttributeArray@endlink
  triggering a copy-on-write.
- Fixed a bug that caused the @link MeshToVolume.h mesh to volume@endlink
  converter to consume unlimited memory when it encountered NaNs
  in vertex positions.
- Fixed a rounding error bug in
  @link PointConversion.h point conversion@endlink when using
  single-precision floating-point.
- Addressed some type conversion issues and other issues reported by
  GCC&nbsp;6.
- Fixed a crash in @vdblink::tools::extractActiveVoxelSegmentMasks()
  extractActiveVoxelSegmentMasks@endlink
  when the first leaf node had no active voxels.
  <I>[Reported&nbsp;by&nbsp;Rick&nbsp;Hankins]</I>
- Fixed a bug in @vdblink::tools::segmentActiveVoxels() segmentActiveVoxels@endlink
  and @vdblink::tools::segmentSDF() segmentSDF@endlink where inactive leaf
  nodes were only pruned when there was more than one segment.
- Fixed a crash in point moving when using group filters.
- Fixed a bug where the stride of existing attributes was being ignored during
  copy-construction of an @vdblink::points::AttributeSet AttributeSet@endlink.
- Fixed a bug that caused @vdblink::points::AttributeArray::operator==()
  AttributeArray@endlink equality operators to fail for attributes
  with non-constant strides.

@par
API changes:
- Moved the @vdblink::CopyConstness CopyConstness@endlink metafunction from
  @link tree/TreeIterator.h TreeIterator.h@endlink to @link Types.h@endlink.

@par
Houdini:
- The Points&nbsp;Convert SOP now reports NaN Positions as warnings when
  converting from Houdini Points to VDB Points.
- Fixed a bug where the Points&nbsp;Convert&nbsp;SOP was incorrectly ignoring
  point attributes with the same name as an existing point group.
- The Transform&nbsp;SOP now supports frustum transforms by applying the
  transformation to the internal affine map.
- Changed the labels (but not the opnames) of several SOPs to match
  the corresponding native Houdini SOPs.
  The new labels are Morph&nbsp;SDF, Project&nbsp;Non-Divergent,
  Rebuild&nbsp;SDF, Renormalize&nbsp;SDF, Reshape&nbsp;SDF,
  Segment&nbsp;by&nbsp;Connectivity, Smooth&nbsp;SDF,
  Topology&nbsp;to&nbsp;SDF, and Visualize&nbsp;Tree.
- Added an @b OpPolicy::getFirstName method to allow @b OpPolicy subclasses
  to provide their own first name scheme.
- Added an @b OpPolicy::getLabelName method to allow @b OpPolicy subclasses
  to provide their own label naming scheme for tab menus.
- Added type lists for sets of commonly used grid types, including
  @b ScalarGridTypes, @b Vec3GridTypes, @b AllGridTypes, etc.
- The Vector&nbsp;Merge SOP now copies metadata from the representative
  scalar grid.
- Deprecated @b SOP_NodeVDB::duplicateSourceStealable,
  @b houdini_utils::getNodeChain and @b houdini_utils::OP_EvalScope.

@par
Python:
- Added limited support for @ref secPtContents "point data grids",
  comprising I/O and metadata functionality for now.
- Added support for @vdblink::Mat4SMetadata Mat4s@endlink
  and @vdblink::Mat4DMetadata Mat4d@endlink metadata, in the form of nested
  Python lists (e.g., <TT>[[1,0,0,0], [0,1,0,0], [0,0,1,0], [0,0,0,1]]</TT>).


@htmlonly <a name="v6_0_0_changes"></a>@endhtmlonly
@par
<B>Version 6.0.0</B> - <I>December 18, 2018</I>

@par
<BLOCKQUOTE>
Some changes in this release (see @ref v6_0_0_ABI_changes "ABI changes" below)
alter the grid&nbsp;ABI so that it is incompatible with earlier versions of
the OpenVDB library, such as the ones built into Houdini up to and including
Houdini&nbsp;17.
To preserve ABI compatibility, when compiling OpenVDB or any dependent code
define the macro <TT>OPENVDB_ABI_VERSION_NUMBER=</TT><I>N</I>, where,
for example, <I>N</I> is 3 for Houdini&nbsp;15, 15.5 and&nbsp;16,
4 for Houdini&nbsp;16.5 and 5 for Houdini&nbsp;17.0.
</BLOCKQUOTE>

@par
New features:
- Added support to the
  @link ParticlesToLevelSet.h ParticlesToLevelSet@endlink tool
  for fast rasterization of particles into boolean mask grids.
- Added convenience functions
  @vdblink::tools::particlesToSdf() particlesToSdf@endlink,
  @vdblink::tools::particleTrailsToSdf() particleTrailsToSdf@endlink,
  @vdblink::tools::particlesToMask() particlesToMask@endlink
  and @vdblink::tools::particleTrailsToMask() particleTrailsToMask@endlink
  for common particle rasterization use cases.
- Added batch copying functions @vdblink::points::AttributeArray::copyValues()
  AttributeArray::copyValues@endlink and
  @vdblink::points::AttributeArray::copyValuesUnsafe()
  AttributeArray::copyValuesUnsafe@endlink that significantly outperform
  the older @vdblink::points::AttributeArray::set()
  AttributeArray::set@endlink method.

@par
Improvements:
- Improved the responsiveness of the
  @link MeshToVolume.h mesh to volume@endlink converter to interrupt requests.
- Attempts to use a partially deserialized
  @vdblink::points::AttributeArray AttributeArray@endlink now errors.
- Updated point deletion to use faster batch copying for ABI=6+.
- Methods relating to in-memory Blosc compression for
  @vdblink::points::AttributeArray::compress() AttributeArray@endlink
  now do nothing and have been marked deprecated resulting in memory savings
  for ABI=6+.

@par
Bug fixes:
- Fixed various signed/unsigned casting issues to resolve compiler warnings
  when moving points in point data grids.

@anchor v6_0_0_ABI_changes
@par
ABI changes:
- Added multiple new virtual functions to
  @vdblink::points::AttributeArray AttributeArray@endlink.
- Changed the order and size of member variables in
  @vdblink::points::AttributeArray AttributeArray@endlink
  and @vdblink::points::TypedAttributeArray TypedAttributeArray@endlink.

@par
API changes:
- Removed a number of methods that were deprecated in version&nbsp;5.0.0 or
  earlier.
- Removed the experimental @b ValueAccessor::newSetValue method.
- Deprecated @vdblink::points::AttributeArray::compress()
  AttributeArray@endlink methods relating to in-memory Blosc compression.

@par
Houdini:
- The Convert and To&nbsp;Polygons SOPs now correctly transfer vertex
  attributes when the output is a polygon soup.
- Added an option to the Visualize&nbsp;SOP to display leaf nodes as points.
- Renamed the Visualize&nbsp;SOP&rsquo;s <TT>leafmode</TT>,
  <TT>internalmode</TT>, <TT>tilemode</TT> and <TT>voxelmode</TT> parameters
  to <TT>leafstyle</TT>, <TT>internalstyle</TT>, etc. and converted them
  from ordinals to strings.
- Made various improvements to viewport rendering of point data grids.
- Added a <B>ParmFactory::setInvisible</B> method to allow parameters
  to be marked as hidden.  This is useful for multi-parms,
  whose child parameters cannot be made obsolete.
- Removed the option to use in-memory Blosc compression from the
  Points&nbsp;Convert&nbsp;SOP as this feature has now been deprecated.
- Made various small changes for Houdini&nbsp;17 compatibility.


@htmlonly <a name="v5_2_0_changes"></a>@endhtmlonly
@par
<B>Version 5.2.0</B> - <I>August 13, 2018</I>

@par
New features:
- Added @link points/PointAdvect.h tools@endlink to advect points
  stored in point data grids through velocity fields.
  <I>[Contributed&nbsp;by&nbsp;Dan&nbsp;Bailey]</I>
- For point data grids, voxel data can now be
  @vdblink::points::prefetch() prefetched@endlink independently of
  position or other attributes.
  <I>[Contributed&nbsp;by&nbsp;Dan&nbsp;Bailey]</I>
- Added @link points/PointSample.h tools@endlink to sample voxel values
  onto points stored in point data grids.
  <I>[Contributed&nbsp;by&nbsp;Double&nbsp;Negative]</I>

@par
Improvements:
- The @vdblink::tools::UniformPointScatter UniformPointScatter@endlink tool
  now generates points in &ldquo;points per volume&rdquo; mode even when
  the product of the density and the voxel volume is less than one,
  and the point count now varies continuously with the density.
- Added a minimum/maximum sphere count argument to the
  @vdblink::tools::fillWithSpheres() fillWithSpheres@endlink tool.
  (The previous version, now deprecated, supported only a maximum
  sphere count.)
- Added a method to the level set tracking tool to enable and disable
  @vdblink::tools::LevelSetTracker::setTrimming() trimming@endlink
  of voxels outside the narrow band.
  Previously, trimming was always enabled, which caused dense SDFs
  to be converted to narrow-band level sets.
- Added @b state methods to point data
  @link points/IndexFilter.h index filters@endlink to improve
  optimization opportunities.
  <I>[Contributed&nbsp;by&nbsp;Dan&nbsp;Bailey]</I>
- Added @vdblink::points::ActiveFilter active@endlink
  and @vdblink::points::InactiveFilter inactive@endlink value mask
  point data index filters.
  <I>[Contributed&nbsp;by&nbsp;Dan&nbsp;Bailey]</I>
- Replaced include/exclude group list parameters with filter functors
  in various point data functions.
  <I>[Contributed&nbsp;by&nbsp;Dan&nbsp;Bailey]</I>
- Refactored and simplified the
  @link points/PointCount.h point count@endlink API.
  <I>[Contributed&nbsp;by&nbsp;Dan&nbsp;Bailey]</I>
- Computing cumulative per-leaf point offsets is now parallelized.
  <I>[Contributed&nbsp;by&nbsp;Dan&nbsp;Bailey]</I>
- Made various small changes for Visual Studio&nbsp;2017 compatibility.
  <I>[Contributed by Edward&nbsp;Lam]</I>

@par
Bug fixes:
- Fixed a bug that could cause an infinite loop when iterating over
  an empty root node.
- Fixed namespace-related bugs in
  @vdblink::math::Tuple::isZero() Tuple::isZero@endlink
  and @vdblink::math::Mat::isZero() Mat::isZero@endlink that led to
  compile-time errors.
- Fixed type conversion bugs in the vector-to-vector <A HREF=
  "namespaceopenvdb_1_1v5__2_1_1math.html#rotation_v1_v2"><B>rotation</B></A>
  function that made it impossible for it to return a single-precision
  rotation matrix, and modified the function to accept @b Vec3 arguments
  of any value type.
- Fixed a bug in the @link MeshToVolume.h mesh to volume@endlink converter
  that made it uninterruptible in certain cases even though
  an interrupter was provided.
  <I>[Reported&nbsp;by&nbsp;Doug&nbsp;Epps]</I>

@par
Houdini:
- Added an option to the From&nbsp;Particles&nbsp;SOP to output an
  interior mask grid.
- Added options to the Metadata&nbsp;SOP to set the grid name
  and to propagate metadata to primitive attributes and vice-versa.
- Modified <A HREF=
  "http://www.sidefx.com/docs/hdk16.5/class_g_u___prim_v_d_b.html#af9274e93cc2d5d8d1f001aa7a286180a">
  <B>convertVolumesToVDBs</B></A> to set the output VDBs&rsquo; grid names
  to the names of the volume primitives.
- Added an option to the Offset&nbsp;Level&nbsp;Set,
  Renormalize&nbsp;Level&nbsp;Set, Smooth&nbsp;Level&nbsp;Set
  and Resize&nbsp;Narrow&nbsp;Band&nbsp;SOPs to enable and disable
  trimming of voxels outside the narrow band.
  Previously, trimming was always enabled, which caused dense SDFs
  to be converted to narrow-band level sets.
- Fixed a bug in the Resample&nbsp;SOP that prevented it from reading
  a reference VDB from the second input.
- Added an option to the Scatter&nbsp;SOP to scatter points only on
  an isosurface of a signed distance field.
- The Scatter&nbsp;SOP now generates points in Point&nbsp;Density mode
  even when the product of the density and the voxel volume is less than one,
  and the point count now varies continuously with the density.
- Added a minimum sphere count option to the To&nbsp;Spheres&nbsp;SOP.
- Added enable/disable toggles to the To&nbsp;Spheres&nbsp;SOP&rsquo;s
  minimum and maximum radius parameters and eliminated the world space
  radius parameters.
  The remaining minimum and maximum parameters, formerly the voxel space
  radii, are now used in both world unit and voxel unit modes.
- Added transform and rotation order options to the Transform&nbsp;SOP.
- Added support to the Advect&nbsp;Points&nbsp;SOP for advecting points
  stored in point data grids.
  <I>[Contributed&nbsp;by&nbsp;Dan&nbsp;Bailey]</I>
- Added support to the Sample&nbsp;Points&nbsp;SOP for sampling onto points
  stored in point data grids.
  <I>[Contributed&nbsp;by&nbsp;Double&nbsp;Negative]</I>


@htmlonly <a name="v5_1_0_changes"></a>@endhtmlonly
@par
<B>Version 5.1.0</B> - <I>April 10, 2018</I>

@par
New features:
- Added an option to
  @vdblink::points::deleteFromGroups() points::deleteFromGroups@endlink
  to delete the groups as well as the points.
  <I>[Contributed&nbsp;by&nbsp;Nick&nbsp;Avramoussis]</I>
- Added a @c header_test Makefile target that checks library header files
  for dependencies on missing or indirectly included headers.
  <I>[Contributed&nbsp;by&nbsp;Dan&nbsp;Bailey]</I>
- Added support for @vdblink::math::Mat3s Mat3s@endlink and
  @vdblink::math::Mat3d Mat3d@endlink point data
  @vdblink::points::TypedAttributeArray typed attributes@endlink.
  <I>[Contributed&nbsp;by&nbsp;Dan&nbsp;Bailey]</I>

@par
Improvements:
- Added per-test timings to <TT>vdb_test</TT> to help in identifying
  performance regressions.
- @vdblink::zeroVal zeroVal@endlink now returns a zero matrix instead of
  an identity matrix for @vdblink::math::Mat4s Mat4s@endlink
  and @vdblink::math::Mat4d Mat4d@endlink, and it is now also defined
  (and returns a zero matrix) for @vdblink::math::Mat3s Mat3s@endlink
  and @vdblink::math::Mat3d Mat3d@endlink.

@par
Python:
- Fixed a bug introduced in version&nbsp;3.2.0 that caused
  boolean and integer values added to a grid&rsquo;s metadata
  to be stored as floating-point values.

@par
Houdini:
- Added options to the Clip&nbsp;SOP to expand or shrink the clipping region
  and, when clipping to a camera frustum, to set the near and far
  clipping planes.
- Added output grid naming options to the Points&nbsp;Convert&nbsp;SOP.
- Added a Keep&nbsp;Original&nbsp;Geometry toggle to the
  Points&nbsp;Convert&nbsp;SOP and improved the efficiency of point unpacking.
  <I>[Contributed&nbsp;by&nbsp;Dan&nbsp;Bailey]</I>
- Added an option to the Points&nbsp;Delete&nbsp;SOP to delete point groups.
  <I>[Contributed&nbsp;by&nbsp;Nick&nbsp;Avramoussis]</I>
- Fixed a rare crash when extracting points from a point data primitive.
  <I>[Contributed by Jeff&nbsp;Lait]</I>
- Added a @b SOP_NodeVDB::evalStdString method that facilitates
  string parameter evaluation in expressions, e.g.,
  <TT>matchGroup(*gdp,&nbsp;evalStdString("group",&nbsp;time))</TT>.
- Removed the deprecated @b openvdb_houdini::validateGeometry function.
  Use @b convertGeometry instead.
- Added a @b SOP_NodeVDB::matchGroup overload that eliminates the need
  to @c const_cast the @b GU_Detail.
  <I>[Contributed by Jeff&nbsp;Lait]</I>
- Grid transforms are now more aggressively simplified, making it less likely
  to produce nonuniform voxels erroneously.
  <I>[Contributed by Jeff&nbsp;Lait]</I>
- Fixed a bug when copying and pasting a Create&nbsp;SOP that could cause
  the Voxel&nbsp;Size toggle to change state.
- Added a @b houdini_utils::OpFactory::setVerb method to register
  <A HREF="http://www.sidefx.com/docs/houdini/model/compile">
  compilable</A>&nbsp;SOPs.
- Made @b SOP_NodeVDB::cookMySop @c final (that is, non-overridable)
  to facilitate the implementation of compilable SOPs.
  Override @b SOP_NodeVDB::cookVDBSop instead.
  (In most cases, it suffices to rename @b cookMySop to @b cookVDBSop.)
- Renamed some parameters on the following SOPs to match the equivalent
  native Houdini nodes: Advect, Advect&nbsp;Points, Analysis, Combine, Filter,
  Fracture, From&nbsp;Particles, From&nbsp;Polygons, Morph&nbsp;Level&nbsp;Set,
  Occlusion&nbsp;Mask, Offset&nbsp;Level&nbsp;Set, Points&nbsp;Group, Resample,
  Resize&nbsp;Narrow&nbsp;Band, Smooth&nbsp;Level&nbsp;Set,
  Topology&nbsp;To&nbsp;Level&nbsp;Set, Vector&nbsp;Merge, and Visualize.
- Added @b SOP_VDBCacheOptions, a convenience base class for
  compilable&nbsp;SOPs.
  <I>[Contributed by Jeff&nbsp;Lait]</I>
- Converted most SOPs into compilable SOPs.


@htmlonly <a name="v5_0_0_changes"></a>@endhtmlonly
@par
<B>Version 5.0.0</B> - <I>November 6, 2017</I>

@par
<BLOCKQUOTE>
Some changes in this release (see @ref v5_0_0_ABI_changes "ABI changes" below)
alter the grid&nbsp;ABI so that it is incompatible with earlier versions of
the OpenVDB library, such as the ones built into Houdini up to and including
Houdini&nbsp;16.
To preserve ABI compatibility, when compiling OpenVDB or any dependent code
define the macro <TT>OPENVDB_ABI_VERSION_NUMBER=</TT><I>N</I>, where,
for example, <I>N</I> is 3 for Houdini&nbsp;15, 15.5 and&nbsp;16 and 4
for Houdini&nbsp;16.5.
</BLOCKQUOTE>

@par
New features:
- Added a @vdblink::getLibraryAbiVersionString()
  getLibraryAbiVersionString@endlink function, which returns a
  string such as <TT>"5.0.0abi3"</TT>.
- Added a @vdblink::WeakPtr weak pointer@endlink type alias for ABI
  compatibility.
- Metadata fields of unregistered types are no longer discarded after
  being read from a <TT>.vdb</TT> file, and although their values are not
  printable, they can be written back to disk.
- Added a @c DESTDIR_LIB_DIR Makefile variable for Linux multiarch support.
  <I>[Contributed&nbsp;by&nbsp;Mathieu&nbsp;Malaterre]</I>
- Added tools to create @link tools/PotentialFlow.h potential flow@endlink
  fields, as described in the 2017&nbsp;SIGGRAPH OpenVDB course.
  <I>[Contributed&nbsp;by&nbsp;Double&nbsp;Negative]</I>
- Added @link points/PointMask.h tools@endlink to create mask grids from
  point data grids and to compute
  @vdblink::points::pointCountGrid() point counts@endlink.
  <I>[Contributed&nbsp;by&nbsp;Dan&nbsp;Bailey]</I>
- Added @link points/PointScatter.h tools@endlink to scatter
  @ref secPtOverview "OpenVDB points" randomly throughout a volume.
  <I>[Contributed&nbsp;by&nbsp;Nick&nbsp;Avramoussis]</I>

@par
Improvements:
- Significantly improved the performance of point data grid
  @vdblink::points::MultiGroupFilter group filters@endlink.
  <I>[Contributed&nbsp;by&nbsp;Double&nbsp;Negative]</I>

@par
Bug fixes:
- Fixed bugs in the
  @vdblink::tools::ClosestSurfacePoint ClosestSurfacePoint@endlink tool&rsquo;s
  distance calculations that caused searches to produce incorrect results.
- Fixed a locking issue that affected multithreaded access to
  @vdblink::points::PointDataLeafNode PointDataLeafNode@endlink&zwj;s
  when delayed loading was in effect.
  <I>[Contributed&nbsp;by&nbsp;Dan&nbsp;Bailey]</I>

@anchor v5_0_0_ABI_changes
@par
ABI changes:
- Made @vdblink::tree::InternalNode InternalNode@endlink&rsquo;s destructor
  non-virtual.
- The @ref v4_0_2_delayed_load_fix "fix" for a delayed-loading race condition
  in the @vdblink::tree::LeafBuffer LeafBuffer@endlink class that was only
  partially rolled out in the previous release is now enabled on all platforms.
- Replaced a bit flag with an atomic integer in
  @vdblink::points::AttributeArray points::AttributeArray@endlink
  to address a threading issue during delayed loading.
  <I>[Contributed&nbsp;by&nbsp;Dan&nbsp;Bailey]</I>
- Deprecated the @c OPENVDB_2_ABI_COMPATIBLE and @c OPENVDB_3_ABI_COMPATIBLE
  macros in favor of a new @c OPENVDB_ABI_VERSION_NUMBER macro.
  The new macro defaults to the library major version number but can be
  set at compile time to an earlier version number to disable ABI changes
  since that version.
  (Older ABIs will not be supported indefinitely, however.)
  For example, compile OpenVDB and any dependent code with
  <TT>-DOPENVDB_ABI_VERSION_NUMBER=4</TT> to use the 4.x&nbsp;ABI.

@par
API changes:
- Replaced @b tools::ClosestSurfacePoint::initialize with
  @vdblink::tools::ClosestSurfacePoint::create()
  tools::ClosestSurfacePoint::create@endlink,
  which returns a newly-allocated and properly initialized object.
- Removed methods that were deprecated in version&nbsp;4.0.0 or earlier,
  including @b io::File::readGridPartial, @b points::initialize,
  @b points::uninitialize and @b util::PagedArray::pop_back.
- Deprecated @vdblink::IllegalValueException IllegalValueException@endlink
  in favor of @vdblink::ValueError ValueError@endlink.
- Changed the naming scheme for the
  @link OPENVDB_VERSION_NAME library namespace@endlink
  from <B>openvdb::v</B><I>X</I><B>_</B><I>Y</I><B>_</B><I>Z</I>
  to <B>openvdb::v</B><I>X</I><B>_</B><I>Y</I><B>abi</B><I>N</I>,
  where @e X, @e Y, @e Z and @e N are the major, minor, patch and ABI
  version numbers, respectively.
  The <B>abi</B><I>N</I> suffix is added only when the library is built
  using an older ABI version.

@par
Python:
- Reimplemented NumPy support for Boost&nbsp;1.65 compatibility.

@par
Houdini:
- Fixed bugs that caused the Ray&nbsp;SOP&rsquo;s closest surface point
  searches to produce incorrect results.
- Changed the @b VdbPrimCIterator::FilterFunc type from @b boost::function
  to @b std::function.
- Changed the @b houdini_utils::OpPolicyPtr type from @b boost:shared_ptr
  to @b std::shared_ptr.
- Debug-level log messages generated by OpenVDB are no longer forwarded
  to Houdini&rsquo;s error manager.
- Fixed a bug in the Read&nbsp;SOP that made it impossible to select among
  grids of the same name in a file.
- Added @b houdini_utils::ParmFactory::setAttrChoiceList, a convenience
  method for the creation of menus of attributes.
- Added a Potential&nbsp;Flow&nbsp;SOP.
  <I>[Contributed&nbsp;by&nbsp;Double&nbsp;Negative]</I>
- Added point data grid support to the Scatter&nbsp;SOP.
  <I>[Contributed&nbsp;by&nbsp;Nick&nbsp;Avramoussis]</I>
- Added mask and point count output options to the
  Points&nbsp;Convert&nbsp;SOP.
  <I>[Contributed&nbsp;by&nbsp;Dan&nbsp;Bailey]</I>


@htmlonly <a name="v4_0_2_changes"></a>@endhtmlonly
@par
<B>Version 4.0.2</B> - <I>July 28, 2017</I>
@par
New features:
- Added @vdblink::tools::compActiveLeafVoxels compActiveLeafVoxels@endlink,
  which composites active voxel values from a source tree into a destination
  tree.
  It is threaded and faster than existing tools that merge trees, however
  it operates only on leaf nodes.
- Added a <TT>vdb_test&nbsp;-f</TT> option that reads a list of tests
  to be run from a text file.
- Added functions for @link points/PointDelete.h deleting points@endlink
  from point data grids based on group membership.
  <I>[Contributed&nbsp;by&nbsp;Double&nbsp;Negative]</I>
- Enabled display of point data grids in <TT>vdb_view</TT>.
  <I>[Contributed&nbsp;by&nbsp;Nick&nbsp;Avramoussis]</I>
- Added a view mode indicator to <TT>vdb_view</TT>.
- Added @vdblink::math::Mat::isFinite() isFinite@endlink,
  @vdblink::math::Mat::isNan() isNan@endlink, and
  @vdblink::math::Mat::isZero() isZero@endlink methods to
  @vdblink::math::Mat math::Mat@endlink and added
  @vdblink::math::Tuple::isZero() isZero@endlink to
  @vdblink::math::Tuple math::Tuple@endlink.
- Added @vdblink::tools::interiorMask() tools::interiorMask@endlink,
  which constructs a boolean mask grid from the active voxels of an
  input grid or, if the input grid is a level set, from the interior
  voxels of the level set.
- Added @vdblink::math::CoordBBox::begin() begin@endlink
  and @vdblink::math::CoordBBox::end() end@endlink iterator methods
  (and related methods) to @vdblink::math::CoordBBox CoordBBox@endlink,
  so that it can be used in range-based <TT>for</TT>&nbsp;loops.
- The @link tools/Clip.h clip@endlink tool now accepts either a box,
  a mask grid or a camera frustum as the clipping region.
  The latter is new in this version.

@par
Improvements:
- Moved the @vdblink::math::Tuple::isFinite() isFinite@endlink,
  @vdblink::math::Tuple::isInfinite() isInfinite@endlink,
  and @vdblink::math::Tuple::isNan() isNan@endlink methods from
  @vdblink::math::Vec3 math::Vec3@endlink et&nbsp;al.
  to @vdblink::math::Tuple math::Tuple@endlink.

@par
Bug fixes:
- @anchor v4_0_2_delayed_load_fix
  Fixed a delayed-loading race condition that could result in crashes.
  <I>[Reported&nbsp;by&nbsp;Dan&nbsp;Bailey]</I>
  <BLOCKQUOTE>
  @b Note: To preserve ABI compatibility, this fix is currently enabled
  only on platforms for which the alignment of a
  <TT>tbb::atomic&lt;uint32_t&gt;</TT> is the same as for a @c uint32_t.
  On other platforms, warnings will be logged during OpenVDB initialization,
  and it is recommended to disable delayed loading in that case (for example,
  by defining the environment variable @c OPENVDB_DISABLE_DELAYED_LOAD).
  </BLOCKQUOTE>
- Fixed a delayed-loading memory leak in the
  @vdblink::points::PointDataLeafNode PointDataLeafNode@endlink.
  <I>[Contributed&nbsp;by&nbsp;Double&nbsp;Negative]</I>
- Changed the random number seeding mechanism for <TT>.vdb</TT> file UUIDs
  to avoid duplicate&nbsp;IDs.
  <I>[Reported&nbsp;by&nbsp;Jason&nbsp;Lefley]</I>
- Fixed an off-by-one bug in the
  @vdblink::tools::GridResampler resampler@endlink that produced grid patterns
  of missing interior voxels for scale factors greater than one.

@par
Houdini:
- As of Houdini&nbsp;16.0.549, @c houdini_utils::OpFactory can generate
  help cards for operators automatically.
  New @c OpFactory::setDocumentation and @c ParmFactory::setDocumentation
  methods allow one to add custom help text in
  <A HREF="http://www.sidefx.com/docs/houdini/help/format">wiki markup</A>
  format.
- Added help cards for all SOPs.  Houdini&nbsp;16.0.578 or later is required.
  <I>[Contributed&nbsp;by&nbsp;Dan&nbsp;Bailey&nbsp;and&nbsp;SideFX]</I>
- The Extended Operator Info window in Houdini&nbsp;16 now renders correctly
  for OpenVDB SOPs, instead of displaying a Python stack trace.
  <I>[Contributed&nbsp;by&nbsp;Dan&nbsp;Bailey]</I>
- Added a Points Delete SOP for deleting points from point data grids
  based on group membership.
  <I>[Contributed&nbsp;by&nbsp;Double&nbsp;Negative]</I>
- Added a Mantra VRAY procedural and a delayed load SHOP for rendering
  point data grids.
  Houdini&nbsp;16 is required.
  <I>[Contributed&nbsp;by&nbsp;Double&nbsp;Negative]</I>
- Replaced the Combine SOP&rsquo;s &ldquo;A/B&nbsp;Pairs&rdquo;
  and &ldquo;Flatten&rdquo; toggles with a menu of collation options
  that include flattening only <I>A</I>&nbsp;grids and flattening groups
  of <I>A</I>&nbsp;grids independently.
- Added a slider to the Remove Divergence SOP to set the error tolerance
  for the pressure solver.
- Added value type conversion options (for VDB output) to the Convert&nbsp;SOP.
- Added a Densify SOP that replaces active tiles with leaf voxels.
- Fixed a bug in the Rasterize Points&nbsp;SOP that capped density values
  to one instead of to the particles&rsquo; densities.
- The Convert and To&nbsp;Polygons SOPs now accept grids of any type
  as surface masks, not just level set or SDF grids.
- Added an option to the Clip&nbsp;SOP to clip to a camera frustum.


@htmlonly <a name="v4_0_1_changes"></a>@endhtmlonly
@par
<B>Version 4.0.1</B> - <I>March 8, 2017</I>
@par
New features:
- Added functions to util/logging.h to simplify configuration of the
  logging system (via command-line arguments, in particular).
- Added @vdblink::tree::LeafManager::activeLeafVoxelCount()
  LeafManager::activeLeafVoxelCount@endlink, a faster, threaded
  alternative to @vdblink::tree::Tree::activeLeafVoxelCount()
  Tree::activeLeafVoxelCount@endlink.
- Added a <TT>-shuffle</TT> option that causes <TT>vdb_test</TT>
  to run unit tests in random order, which can help to identify
  unintended dependencies between tests.
- Added @c vdb_lod, a command-line tool to generate volume mipmaps
  for level-of-detail effects.
- Added methods to compute the median value of
  @vdblink::tree::LeafNode::medianOn() active@endlink,
  @vdblink::tree::LeafNode::medianOff() inactive@endlink
  or @vdblink::tree::LeafNode::medianAll() all@endlink voxels in leaf nodes.

@par
Improvements:
- Added a @vdblink::Metadata::str() Metadata::str@endlink specialization
  for @vdblink::StringMetadata StringMetadata@endlink that eliminates
  the overhead of writing to a string stream.
- Made various minor improvements to @vdblink::util::PagedArray
  util::PagedArray@endlink.
- Added an @c install_lib build target to the Makefile.
  <I>[Contributed&nbsp;by&nbsp;Double&nbsp;Negative]</I>
- Added @subpage points "documentation" and Cookbook
  @ref openvdbPointsHelloWorld "examples" for OpenVDB&nbsp;Points.
  <I>[Contributed&nbsp;by&nbsp;Double&nbsp;Negative]</I>
- Registration of OpenVDB&nbsp;Points grid and attribute types is now
  handled in @vdblink::initialize() openvdb::initialize@endlink,
  and @vdblink::points::initialize() points::initialize@endlink
  and @vdblink::points::uninitialize() points::uninitialize@endlink
  are therefore deprecated.
- Extended multi-pass I/O to handle a variable number of passes per leaf node.
  <I>[Contributed&nbsp;by&nbsp;Double&nbsp;Negative]</I>
- Addressed a name conflict between macros in util/NodeMasks.h and symbols in
  the <A HREF="http://eigen.tuxfamily.org/index.php?title=Main_Page">Eigen</A>
  library.
  <I>[Reported&nbsp;by&nbsp;Trevor&nbsp;Thomson]</I>

@par
Bug fixes:
- The @vdblink::tools::fillWithSpheres() fillWithSpheres@endlink
  and @vdblink::tools::ClosestSurfacePoint ClosestSurfacePoint@endlink
  tools now correctly handle isosurfaces outside the input volume&rsquo;s
  narrow band.
- The @vdblink::tools::MultiResGrid MultiResGrid@endlink tool
  now supports all standard grid types, including
  @vdblink::BoolGrid BoolGrid@endlink and @vdblink::MaskGrid MaskGrid@endlink.
- @vdblink::tree::LeafNode::fill() LeafNode::fill@endlink now correctly clips
  the fill region to the node&rsquo;s bounding box.
- @vdblink::Grid::denseFill() Grid::denseFill@endlink no longer densifies
  all existing active tiles, and it now correctly handles both active
  and inactive fill values.
- Fixed a bug that caused @vdblink::tools::copyToDense()
  tools::copyToDense@endlink to only partially populate the output array
  when delayed loading was in effect.
  <I>[Reported&nbsp;by&nbsp;Stuart&nbsp;Levy]</I>
- Fixed an issue with duplicate registration of
  @link points/PointDataGrid.h PointDataGrid@endlink attribute types.
  <I>[Reported&nbsp;by&nbsp;SideFX]</I>
- Fixed an uninitialized memory bug in the
  @vdblink::tools::meshToVolume() mesh to volume@endlink converter.
  <I>[Reported&nbsp;by&nbsp;SideFX]</I>
- Fixed a thread race condition in
  @vdblink::math::QuantizedUnitVec QuantizedUnitVec@endlink
  that could cause it to produce incorrect results.
  <I>[Contributed by Jeff&nbsp;Lait]</I>
- Fixed a dangling pointer bug in the
  @vdblink::tools::ParticleAtlas particle atlas@endlink tool.
  <I>[Contributed&nbsp;by&nbsp;SideFX]</I>
- Grid operators (@vdblink::tools::divergence() divergence@endlink,
  @vdblink::tools::gradient() gradient@endlink, etc.) now produce
  correct results even for grids with active tile values.
- Fixed a bug when writing an out-of-core
  @vdblink::points::AttributeArray points::AttributeArray@endlink
  that could cause corruption of the metadata associated with the array.
  <I>[Contributed&nbsp;by&nbsp;Double&nbsp;Negative]</I>

@par
Python:
- Added functions @c getLoggingLevel, @c setLoggingLevel, and
  @c setProgramName, to allow configuration of the logging system.

@par
Houdini:
- Fixed a crash in the Ray SOP when the user selected an isosurface
  outside the target volume&rsquo;s narrow band.
- The LOD SOP now supports all standard grid types, including boolean grids.
- Added @c houdini_utils::ParmFactory::setGroupChoiceList, a convenience
  method for the creation of menus of primitive groups.
- Made various small changes for Houdini&nbsp;16 compatibility.
  <I>[Contributed&nbsp;by&nbsp;SideFX]</I>
- The Create SOP now supports matching the new grids&rsquo; transform,
  voxel size, and topology to a reference grid.
  If the topology is being matched, it can optionally be resampled
  to a different voxel size.
- Added some support for point data grids to the Clip,
  Topology&nbsp;To&nbsp;Level&nbsp;Set and Visualize SOPs.
  <I>[Contributed&nbsp;by&nbsp;Double&nbsp;Negative]</I>
- Compression is no longer enabled by default in the
  Points&nbsp;Convert&nbsp;SOP for normals and colors, because they are
  not guaranteed to have a [0,&nbsp;1] range.
  <I>[Contributed&nbsp;by&nbsp;Double&nbsp;Negative]</I>
- Added a 16-bit truncation compression option to the
  Points&nbsp;Convert&nbsp;SOP.
  <I>[Contributed&nbsp;by&nbsp;Double&nbsp;Negative]</I>
- Fixed a build issue with the GR_PrimVDBPoints render hook plugin
  that could cause @c hython to report a DSO error.
  <I>[Reported&nbsp;by&nbsp;Double&nbsp;Negative]</I>
- Added an @c install_lib build target to the Makefile.
- Rewrote the Remove&nbsp;Divergence SOP to actually remove divergence from
  vector fields on collocated grids, and added support for stationary
  and moving obstacles and an option to output a pressure field.
- The Analysis&nbsp;SOP now produces correct results for grids with active
  tile values.
- Added a sparse/dense toggle to the Fill&nbsp;SOP.
- Added @c openvdb_houdini::startLogForwarding,
  @c openvdb_houdini::stopLogForwarding
  and @c openvdb_houdini::isLogForwarding, which control the forwarding
  of log messages to Houdini&rsquo;s error manager.
  Forwarding of library warnings and error messages is now enabled
  by default for SOPs when OpenVDB is built with
  <A HREF="http://log4cplus.sourceforge.net/">log4cplus</A>.


@htmlonly <a name="v4_0_0_changes"></a>@endhtmlonly
@par
<B>Version 4.0.0</B> - <I>November 15, 2016</I>
@par
Highlights:
- Incorporated Double&nbsp;Negative&rsquo;s
  <A HREF="https://github.com/dneg/openvdb_points_dev">
  OpenVDB&nbsp;Points</A> library.
- Introduced some C++11 constructs.
  A&nbsp;C++11-compatible compiler is now required.
- Blosc-compressed <TT>.vdb</TT> files are now as much as 20% smaller.
- Vector-valued grids are now constructed and destroyed much faster.
  <BLOCKQUOTE>
  @b Note: This change and other changes in this release
  (see @ref v4_0_0_ABI_changes "ABI changes" below) alter the grid&nbsp;ABI
  so that it is incompatible with earlier versions of the OpenVDB library,
  such as the ones built into Houdini&nbsp;15, 15.5 and&nbsp;16.
  To disable these changes and preserve ABI compatibility, define
  the macro @c OPENVDB_3_ABI_COMPATIBLE when compiling OpenVDB
  or any code that depends on OpenVDB.
  </BLOCKQUOTE>

@par
New features:
- Added an option to the @link PointScatter.h point scattering@endlink tools
  to specify how far each point may be displaced from the center of its
  host voxel or tile.
- Added a toggle to the @vdblink::tools::clip() clip@endlink tool
  to invert the clipping mask.
- Custom leaf node implementations may now optimize their file layout
  by inheriting from @vdblink::io::MultiPass io::MultiPass@endlink.
  Voxel data for grids with such leaf nodes will be written and read in
  multiple passes, allowing blocks of related data to be stored contiguously.
  <I>[Contributed&nbsp;by&nbsp;Double&nbsp;Negative]</I>
- Added @vdblink::tree::Tree::unallocatedLeafCount()
  Tree::unallocatedLeafCount@endlink, which returns the number of leaf
  nodes with unallocated data buffers (typically due to delayed loading).

@par
Improvements:
- Vector-valued grids are now constructed and destroyed much faster.
- Changed @vdblink::math::Coord Coord@endlink&rsquo;s data representation
  to facilitate C++11 uniform initialization.
- Delayed loading from @vdblink::io::File io::Files@endlink is now faster
  due to the use of seeks instead of reads.
  <I>[Contributed&nbsp;by&nbsp;Double&nbsp;Negative]</I>
- Made many small changes to address type conversion and other warnings
  reported by newer compilers, including Clang&nbsp;3.8.
- Improved Blosc compression ratios and write times by increasing
  the block size.
  <I>[Contributed&nbsp;by&nbsp;Dan&nbsp;Bailey]</I>

@par
Bug fixes:
- Fixed a bug that caused topology operations
  (@vdblink::Grid::topologyUnion() union@endlink,
  @vdblink::Grid::topologyIntersection() intersection@endlink
  and @vdblink::Grid::topologyDifference() difference@endlink) on
  @vdblink::MaskGrid MaskGrids@endlink to sometimes produce incorrect results.
  (MaskGrids are used internally in a number of tools.)
- Changed @vdblink::GridBase::copyGrid() GridBase::copyGrid@endlink and
  @vdblink::Grid::copy() Grid::copy@endlink to close const-correctness holes.
- @vdblink::tools::fillWithSpheres() tools::fillWithSpheres@endlink now
  returns an empty list of spheres instead of crashing when the user selects
  an isosurface that lies outside the bounding volume&rsquo;s narrow band.
- Fixed a null pointer dereference when copying grids that were loaded
  with @c io::File::readGridPartial.
  <I>[Reported&nbsp;by&nbsp;Nick&nbsp;Avramoussis]</I>

@anchor v4_0_0_ABI_changes
@par
ABI changes:
- Added a @vdblink::tree::NodeUnion NodeUnion@endlink template specialization
  for non-POD value types that significantly expedites construction and
  destruction of vector-valued grids.
- Changed @vdblink::math::Coord Coord@endlink&rsquo;s data representation
  to facilitate C++11 uniform initialization.
- Replaced occurrences of <TT>boost::shared_ptr</TT> with
  <TT>std::shared_ptr</TT>.
- Changed @vdblink::GridBase::copyGrid() GridBase::copyGrid@endlink and
  @vdblink::Grid::copy() Grid::copy@endlink to close const-correctness holes.
- Added virtual function @vdblink::tree::Tree::unallocatedLeafCount()
  Tree::unallocatedLeafCount@endlink.

@par
API changes:
- Introduced some C++11 constructs.
  A&nbsp;C++11-compatible compiler is now required.
- Added a parameter to the @link PointScatter.h point scattering@endlink
  tools to control the displacement of each point from the center of
  its host voxel or tile.
  The default behavior, as before, is to allow each point to be placed
  (randomly) anywhere within its voxel or tile.
- Renamed @c LeafManager::getPreFixSum to
  @vdblink::tree::LeafManager::getPrefixSum()
  LeafManager::getPrefixSum@endlink.
- Made @c LeafNode::Buffer a top-level class and renamed it to
  @vdblink::tree::LeafBuffer LeafBuffer@endlink.
  <I>[Contributed&nbsp;by&nbsp;Double&nbsp;Negative]</I>
- Deprecated @c io::File::readGridPartial in favor of delayed loading.
- @c tools::ClosestSurfacePoint::initialize now returns a boolean
  indicating whether initialization was successful.
- Dropped the @c CopyPolicy enum and added
  @vdblink::GridBase::copyGridWithNewTree() GridBase::copyGridWithNewTree@endlink
  and @vdblink::Grid::copyWithNewTree() Grid::copyWithNewTree@endlink in order
  to close const-correctness holes that allowed newly-constructed,
  non-<TT>const</TT> grids to share their trees with existing
  <TT>const</TT> grids.  (Where that behavior is still required, use a
  @vdblink::ConstPtrCast ConstPtrCast@endlink.)

@par
Python:
- Fixed a build issue with Python&nbsp;3 and NumPy.
  <I>[Contributed&nbsp;by&nbsp;Jonathan&nbsp;Scruggs]</I>

@par
Houdini:
- Certain changes in this release (see @ref v4_0_0_ABI_changes "ABI changes"
  above) alter the grid&nbsp;ABI so that it is incompatible with earlier
  versions of the OpenVDB library, such as the ones built into
  Houdini&nbsp;15, 15.5 and&nbsp;16.
  To disable these changes and preserve ABI compatibility, define
  the macro @c OPENVDB_3_ABI_COMPATIBLE when compiling OpenVDB
  or any code that depends on OpenVDB.
- Introduced some C++11 constructs that are incompatible with
  versions of Houdini older than&nbsp;15.0.
- Fixed a bug in the Rasterize Points SOP that caused vector-valued attributes
  to be transferred as scalars.
  <I>[Contributed&nbsp;by&nbsp;Double&nbsp;Negative]</I>
- Added a toggle to the Clip SOP to invert the clipping mask.
- Added a slider to the Scatter SOP to specify how far each point
  may be displaced from the center of its host voxel or tile.


@htmlonly <a name="v3_2_0_changes"></a>@endhtmlonly
@par
<B>Version 3.2.0</B> - <I>August 10, 2016</I>

@par
Highlights:
- New features: tool to produce and store a sequences of progressively
  lower resolution grids (mipmaps), an acceleration structure for fast
  range and nearest-neighbor searches on particles, arbitrary volume
  and level set specific segmentation tools, a new binary mask grid
  type and an efficient point to level set conversion scheme.
- Optimizations: Faster volume to mesh conversion and threaded grid
  destruction, morphological dilation, csg operations and fracture tool.
- New Houdini nodes: Segment, LOD and Topology To Level Set.

@par
New features:
- Added @link MultiResGrid.h tools::MultiResGrid@endlink a tool to
  produce and store a sequences of progressively lower resolution
  grids (mipmaps).
- Added @link ParticleAtlas.h tools::ParticleAtlas@endlink an acceleration
  structure for fast range and nearest-neighbor searches on particles, points
  with radius.
- Added @vdblink::tools::segmentActiveVoxels() segmentActiveVoxels@endlink,
  which operates on grids of arbitrary type and separates connected components
  of a grid&rsquo;s active voxels into distinct grids or trees.
- Added @vdblink::tools::segmentSDF() segmentSDF@endlink, which separates
  disjoint signed-distance-field surfaces into distinct grids or trees.
- Added @vdblink::tools::extractActiveVoxelSegmentMasks()
  extractActiveVoxelSegmentMasks@endlink, which constructs a mask
  for each connected component of a grid&rsquo;s active voxels.
- Added threaded level-set CSG tools
  @vdblink::tools::csgUnionCopy() csgUnionCopy@endlink,
  @vdblink::tools::csgIntersectionCopy() csgIntersectionCopy@endlink
  and @vdblink::tools::csgDifferenceCopy() csgDifferenceCopy@endlink,
  which, unlike the existing CSG tools, produce new grids rather than
  modifying their input grids.
  These new tools are faster and use less memory than the existing tools
  (if only because the input grids never need to be deep-copied).
- Added a threaded @vdblink::tools::dilateActiveValues dilateActiveValues()@endlink
  tool with tile value support.
- Added a @vdblink::tools::PointsToMask PointsToMask@endlink tool,
  which activates voxels that intersect points from a given list.
- Added a new @link openvdb.h MaskGrid@endlink type that uses a single
  bit-field to represent both voxel values and states for the
  @link tree/LeafNodeMask.h leafnode@endlink to reduce memory usage.
- Added a @vdblink::tools::topologyToLevelSet() topologyToLevelSet@endlink tool
  that generates a level set from the implicit boundary between active and
  inactive voxels in an input grid of arbitrary type.
- Added @link LevelSetPlatonic.h tools::LevelSetPlatonic@endlink a new tool
  that produces narrow-band level sets of the five Platonic solids.
- Added @vdblink::tools::extractIsosurfaceMask() extractIsosurfaceMask@endlink
  which masks voxels that intersect the implicit surface defined by the
  given isovalue.
- Added a @vdblink::tree::LeafManager::getPrefixSum() getPrefixSum@endlink
  method to the @vdblink::tree::LeafManager LeafManager@endlink, for
  user-managed external buffers.
- Added a @vdblink::tools::Dense::print() print@endlink method to the
  @vdblink::tools::Dense Dense@endlink grid class.
- Added the @vdblink::math::CoordBBox::Iterator CoordBBox::Iterator@endlink
  class to conveniently iterate over coordinates covered a CoordBBox.
- Added bit-wise operations to the @vdblink::math::CoordBBox CoordBBox@endlink
  class.
- New component wise constructor for the @vdblink::math::CoordBBox
  CoordBBox@endlink class as well as the method
  @vdblink::math::CoordBBox::getCornerPoints CoordBBox::getCornerPoints@endlink.
- Added a new @vdblink::tree::LeafManager LeafManager@endlink constructor to
  create the structure from an existing array of leafnodes.
- Added active tile count to @vdblink::tree::Tree::print Tree::print@endlink.
- Added the templated @vdblink::math::MinMax MinMax@endlink class to compute the
  extrema of arbitrary value types.
- Added @vdblink::Grid::sparseFill() sparseFill@endlink and
  @vdblink::Grid::denseFill() denseFill@endlink methods to the Grid, Tree and
  RootNode classes.

@par
Improvements:
- Complete overhaul of the @vdblink::tools::VolumeToMesh VolumeToMesh@endlink tool
  brings significant performance improvements and enhanced region masking,
  tile support and bool volume surfacing.
- Improved the performance, parallel scaling and memory usage,
  of @vdblink::tools::LevelSetFracture tools::LevelSetFracture@endlink and
  updated to use the new @vdblink::tools::segmentSDF() segmentSDF@endlink scheme.
- Improved the performance of
  @vdblink::tools::LevelSetAdvection tools::LevelSetAdvection@endlink by up to
  five times.
- Improved the performance of @vdblink::tree::Tree::voxelizeActiveTiles()
  Tree::voxelizeActiveTiles@endlink by means of multi-threading.
- Improved the performance of the
  @vdblink::tools::meshToVolume() mesh-to-volume converter@endlink,
  particularly for large narrow-band widths and for signed distance fields
  with dense interior regions.
- Threaded the Tree destructor and the
  @vdblink::tree::Tree::clear() Tree::clear@endlink method.
- Added a parameter to the
  @vdblink::tools::signedFloodFill() signedFloodFill@endlink and
  @vdblink::tools::signedFloodFillWithValues() signedFloodFillWithValues@endlink
  tools to constrain the flood fill to specific levels of the tree.
- Added @vdblink::tree::LeafManager::reduce LeafManager::reduce@endlink and
  similar methods to @vdblink::tree::NodeManager NodeManager@endlink
  <I>[Contributed by Brett&nbsp;Tully]</I>
- Improved constructors of @vdblink::math::Mat3 math::Mat3@endlink and
  @vdblink::math::Mat4 Mat4@endlink.
- Added @vdblink::math::Mat3::cofactor Mat3::cofactor@endlink.
- Added @vdblink::math::Mat3::setRows Mat3::setRows@endlink,
  @vdblink::math::Mat4::setRows Mat4::setRows@endlink,
  @vdblink::math::Mat3::setColumns Mat3::setColumns@endlink and
  @vdblink::math::Mat4::setColumns Mat4::setColumns@endlink.
- Added @vdblink::util::NodeMask::isConstant NodeMask::isConstant@endlink
  method for faster bit processing.
- @vdblink::tools::prune tools::prune@endlink performs an improved estimate
  of tile values by means of medians.
- Added toggle to switch between cell centered and node centered transforms
  to @vdblink::tools::PointPartitioner tools::PointPartitioner@endlink

@par
Bug fixes:
- Fixed a bug in @vdblink::tools::LevelSetAdvection tools::LevelSetAdvection@endlink
  that could cause non-deterministic behavior.
  <I>[Reported by Jeff&nbsp;Lait]</I>
- Fixed a bug that allowed for unexpected implicit conversion
  between grids of different value types.
- Fixed a bug whereby the origins of leaf nodes with value type @c bool
  were ignored during equality comparisons.
- The @vdblink::tools::GridTransformer grid transformer tool@endlink
  now correctly handles affine transforms with shear and/or reflection.
- Fixed a bug in the
  @vdblink::tools::meshToVolume() mesh-to-volume converter@endlink
  that could produce incorrect distances for large bandwidths.
- Fixed a bug in @vdblink::tools::meshToVolume() mesh-to-volume converter@endlink
  that produced different results on machines with different core counts.
- Fixed a threading bug in the
  @vdblink::tools::compReplace() compReplace@endlink tool
  that could cause crashes.
- Resolved a floating-point exception in
  @vdblink::math::QuantizedUnitVec::pack() math::QuantizedUnitVec::pack@endlink
  caused by calling the method with a zero-length vector.
  <I>[Contributed by Rick&nbsp;Hankins]</I>
- Improved the API of @vdblink::tools::Dense Dense@endlink with non-const
  access methods.
- Fixed a potential threading bug in @vdblink::io::Queue io::Queue@endlink.
  <I>[Contributed by Josip&nbsp;Šumečki]</I>
- Fixed a possible division-by-zero bug in openvdb/tools/LevelSetAdvect.h.
  <I>[Contributed by Rick&nbsp;Hankins]</I>
- Corrected the @vdblink::math::outerProduct outer product@endlink method
  to not return the transpose result.
  <I>[Contributed by Gergely&nbsp;Klar]</I>
- Fixed a memory overallocation issue in
  @vdblink::tools::VolumeAdvection VolumeAdvection@endlink.
- Fix bug in
  @vdblink::tools::VolumeToMesh tools::VolumeToMesh@endlink
  failing to clear its state when exiting early.
  <I>[Contributed by Edward&nbsp;Lam]</I>
- Fixed bug in @vdblink::tools::PointIndexIterator::worldSpaceSearchAndUpdate
  tools::PointIndexIterator::worldSpaceSearchAndUpdate@endlink
  that resulted in missing point indices.
  <I>[Reported by Rick&nbsp;Hankins]</I>
- Fixed Windows build issues in unit tests.
  <I>[Contributed by Edward&nbsp;Lam and Steven&nbsp;Caron]</I>
- Fixed @vdblink::math::isApproxZero() isApproxZero@endlink so that it works
  correctly when tolerance is zero.
  <I>[Reported by Joshua&nbsp;Olson]</I>
- Fixed bugs in @vdblink::tree::NodeUnion NodeUnion@endlink that could cause
  crashes.
- Fixed memory leak in
  @vdblink::tools::mesh_to_volume_internal::ExpandNarrowband
  tools::mesh_to_volume_internal::ExpandNarrowband@endlink
  <I>[Reported by K&eacute;vin&nbsp;Dietrich]</I>
- Fixed parameter type inconsistencies in @link math/Stencils.h@endlink and
  @link tools/RayIntersector.h@endlink.
  <I>[Contributed by K&eacute;vin&nbsp;Dietrich and Nick&nbsp;Avramoussis]</I>
- Fixed a bug in the @vdblink::tools::VolumeToMesh VolumeToMesh@endlink tool that
  produced artifacts for adaptive surface extraction on clipped level sets.
  <I>[Reported by Jeff&nbsp;Lait]</I>
- Corrected empty grid background value in
  @vdblink::tools::meshToVolume() mesh-to-volume converter@endlink
  <I>[Contributed by Jeff&nbsp;Lait]</I>
- Fixed a bug in @vdblink::tools::volumeToMesh volume-to-mesh converter@endlink
  that could produce NaNs.<I>[Reported by Rick Hankins]</I>
- Fixed a bug in the "Advect Points SOP" that could cause a crash when
  the input grids were of incorrect type.<I>[Reported by SideFX]</I>

@par
API changes:
- Deprecated @c math::Mat3::setBasis and @c math::Mat4::setBasis.
- Renamed @c GudonovsNormSqrd to
  @vdblink::math::GodunovsNormSqrd GodunovsNormSqrd@endlink
  <I>[Contributed by Branislav&nbsp;Radjenovic]</I>
- Renamed @c ValueType to @c PosType in the PointArray interface.
- Deprecated tree::Tree::addLeaf(LeafNode&) and added
  tree::Tree::addLeaf(LeafNode*).

@par
Python:
- Updated the Python module for Python&nbsp;3 compatibility.
- Updated the Python module for Boost 1.60 compatibility, to address
  &ldquo;no to_python (by-value) converter found&rdquo; exceptions.

@par
Maya:
- Fixed bugs related to data ownership, and improved error checking.
  <I>[Contributed by Crawford&nbsp;Doran]</I>
- Updated the Read and Write DAG nodes to support file sequences and
  subframe evaluation.

@par
Houdini:
- Added a Segment SOP that separates a grid&rsquo;s connected components
  into distinct grids.
- Added a LOD SOP that produces a sequences of progressively lower
  resolution grids.
- Added a Topology To Level Set SOP that generates a narrow-band
  signed distance field / level set from the interface between active
  and inactive voxels in an arbitrary grid.
- Revamped the From Particles SOP UI and added a more efficient level set
  conversion method that supports Houdini 15 packed points.
- Updated the Rasterize Points SOP with support for frustum transforms,
  sub region masking and orientation logic that matches the native
  Copy SOP&rsquo;s orientation.
- Updated the Platonic SOP with support for all five Platonic solids.
- Added hooks for registering SOP_NodeVDB text callbacks for different
  grid types. <I>[Contributed by Nick&nbsp;Avramoussis]</I>
- The Resample and Combine SOPs now correctly handle affine transforms
  with shear and/or reflection.
- Removed the StaggeredBoxSampler code path in SOP_OpenVDB_Advect because it
  introduces bias.
  <I>[Contributed by Fredrik&nbsp;Salomonsson]</I>
- Fixed a bug in the Ray SOP whereby the distance attribute was created
  with the wrong data type. <I>[Contributed by Nick&nbsp;Avramoussis]</I>
- The From Polygon SOP now allows the user to either specify the voxel
  count along an axis or the voxel size in world units (the only option
  in the past).

@htmlonly <a name="v3_1_0_changes"></a>@endhtmlonly
@par
<B>Version 3.1.0</B> - <I>October 1, 2015</I>

@par
Highlights:
- New features: advection of arbitrary volumes, general-purpose
  preconditioned linear solver and Poisson solver, segmentation
  of topologically-enclosed regions of a volume, new and faster bitmask
  operators, concurrent paged array, volume diagnostics
- Optimizations: threaded grid constructors and topology operations;
  faster mesh to volume conversion, SDF to fog volume conversion
  and grid pruning; faster, unbounded particle partitioning
- New Houdini nodes: Advect, Diagnostics, Rasterize Points, Remap,
  Remove Divergence, Sort Points

@par
New features:
- Added a @vdblink::tools::VolumeAdvection volume advection@endlink tool
  for sparse advection of non-level-set volumes.
- Added a preconditioned
  @vdblink::math::pcg::solve() conjugate gradient solver@endlink.
- Added a @vdblink::tools::poisson::solve() Poisson solver@endlink
  for functions sampled on grids.
- Added @vdblink::tools::extractEnclosedRegion extractEnclosedRegion@endlink,
  which detects topologically-enclosed (watertight) exterior regions (cavities)
  that can result from CSG union operations between level sets with concavities
  that are capped.
  (See the unit test @c TestPoissonSolver::testSolveWithSegmentDomain
  for an example in which this tool is used to identify regions of trapped
  fluid when solving for pressure in a volume of incompressible fluid.)
- Added @vdblink::util::PagedArray PagedArray@endlink, a concurrent,
  dynamic linear array data structure with fast <I>O</I>(1) value access
  (both random and sequential).
- Added @vdblink::tools::Sampler Sampler@endlink, which provides a unified API
  for both staggered and non-staggered interpolation of various orders.
- Added equality and inequality operators to
  @vdblink::Metadata Metadata@endlink and @vdblink::MetaMap MetaMap@endlink.
- Added @vdblink::tools::CheckLevelSet CheckLevelSet@endlink and
  @vdblink::tools::CheckFogVolume CheckFogVolume@endlink tools that
  perform various tests on symmetric, narrow-band level sets and fog volumes,
  respectively, to diagnose potential issues.
- Added support for value accessors that are not registered with their trees.
  (Bypassing accessor registration can improve performance in rare cases
  but should be used with caution, since the accessor will be left in an
  invalid state if the tree topology is modified.)
- Added a @vdblink::tree::Tree::stealNodes() stealNodes@endlink method that
  transfers ownership of all nodes in a tree of a certain type and inserts
  them into a linear array.
- Added a @vdblink::tools::createLevelSetBox() tools::createLevelSetBox@endlink
  factory function for level-set grids.
- Added @vdblink::tools::Dense::offsetToCoord() Dense::offsetToCoord@endlink.
- Added @vdblink::tree::LeafBuffer::data() LeafNode::Buffer::data@endlink,
  which provides direct access to a leaf node&rsquo;s voxel value array,
  avoiding out-of-core overhead.  Use with caution.
- Added a @vdblink::util::NodeMask::foreach() NodeMask::foreach@endlink method
  for efficient evaluation of complex bitwise operations.
- Added a bitwise difference method to
  @vdblink::util::NodeMask::operator-=() NodeMask@endlink.
- Added a @c -version option to @c vdb_print, @c vdb_render and @c vdb_view.

@par
Improvements:
- Deep, conversion and topology copy @vdblink::Grid Grid@endlink constructors
  are now threaded and up to five times faster.
- @vdblink::Grid::topologyUnion() Grid::topologyUnion@endlink,
  @vdblink::Grid::topologyIntersection() Grid::topologyIntersection@endlink, and
  @vdblink::Grid::topologyDifference() Grid::topologyDifference@endlink are now
  much faster due to threading.
- Significantly improved the performance, parallel scaling and memory usage
  of the @vdblink::tools::meshToVolume() mesh to volume@endlink converter,
  and implemented a more robust inside/outside sign classification scheme.
- Reimplemented the
  @vdblink::tools::PointPartitioner point partitioning@endlink
  tool for improved performance, concurrency and memory usage.
  The tool is now unbounded in the sense that points may be distributed
  anywhere in index space.
- Significantly improved the performance of the
  @vdblink::tools::sdfToFogVolume() SDF to fog volume@endlink converter.
- Significantly improved the performance of the
  @vdblink::tools::sdfInteriorMask() sdfInteriorMask@endlink tool
  and added support for both grid and tree inputs.
- Made various optimizations and improvements to the
  @vdblink::tools::LevelSetMorphing level set morphing@endlink tool.
- Aggregated @vdblink::tools::DiscreteField DiscreteField@endlink and
  @vdblink::tools::EnrightField EnrightField@endlink (formerly in
  tools/LevelSetAdvect.h) and
  @vdblink::tools::VelocitySampler VelocitySampler@endlink and
  @vdblink::tools::VelocityIntegrator VelocityIntegrator@endlink (formerly
  in tools/PointAdvect.h) into a single header, tools/VelocityFields.h.
- Modified the @vdblink::tools::signedFloodFill() signed flood fill@endlink
  tool to accept grids of any signed scalar value type, not just
  floating-point grids.
- The @vdblink::tools::prune() prune@endlink tool is now faster, and it employs
  an improved compression technique on trees with floating-point values.

@par
Bug fixes:
- Fixed a build issue that could result in spurious &ldquo;Blosc encoding
  is not supported&rdquo; errors unless @c OPENVDB_USE_BLOSC was
  <TT>@#define</TT>d when compiling client code.
- Added NaN and inf checks to the
  @vdblink::tools::PointPartitioner point partitioning@endlink tool.
- Fixed a <TT>vdb_view</TT> issue whereby the frame buffer size did not
  necessarily match the window size.
  <I>[Contributed by Rafael&nbsp;Campos]</I>
- Fixed a roundoff issue in
  @vdblink::tools::LevelSetTracker LevelSetTracker@endlink
  that could result in NaNs.
- Changed @vdblink::tools::CheckNormGrad CheckNormGrad@endlink to check
  the magnitude of the gradient rather than the square of the magnitude.
- Fixed parameter type inconsistencies in math/Ray.h and
  tools/RayIntersector.h.
  <I>[Contributed by K&eacute;vin&nbsp;Dietrich]</I>
- Fixed incorrect handling of signed values in the
  @vdblink::tools::clip() clip@endlink tool (and the Clip SOP).

@par
API changes:
- Removed the <TT>math::Hermite</TT> class since it was no longer used
  and caused build issues for some.
- Refactored the @vdblink::tools::LevelSetAdvection level set advection@endlink,
  @vdblink::tools::LevelSetFilter level set filtering@endlink,
  @vdblink::tools::LevelSetMeasure level set measuring@endlink
  and @vdblink::tools::LevelSetTracker level set tracking@endlink tools.
- Extended the API of the @vdblink::tools::Diagnose Diagnose@endlink tool
  and disabled copy construction.
- Extended and unified the API of various Samplers.
- Added an optional template argument to the
  @vdblink::tree::ValueAccessor ValueAccessor@endlink class
  to allow for unregistered accessors.

@par
Houdini:
- Added a Rasterize Points SOP that produces density volumes and transfers
  arbitrary point attributes using a weighted-average scheme.
  The node incorporates a VOP subnetwork for procedural modeling,
  and its accompanying creation script defines a default network with
  VEX procedures for cloud and velocity field modeling.
  (See the creation script file header for installation details.)
- Merged the Advect Level Set SOP into a new Advect SOP that supports
  advection of arbitrary volumes, not just level sets.
- Added a Remove Divergence SOP that eliminates divergence from a
  velocity field.
- Added a Diagnostics SOP that can identify various problems with
  level sets, fog volumes and other grids.
- Added a Sort Points SOP that spatially reorders a list of points
  so that points that are close together in space are also close together
  in the list.
  This can improve CPU cache coherency and performance for
  random-access operations.
- Added a Remap SOP that maps voxel values in an input range to values
  in an output range through a user-defined transfer function.
- Added an option to the Convert SOP to activate interior voxels.
  <I>[Contributed by SESI]</I>
- The To Spheres SOP can now optionally output a <TT>pscale</TT> attribute.
- Added <TT>openvdb_houdini::SOP_NodeVDB::duplicateSourceStealable()</TT>,
  which in conjunction with the Unload flag can help to minimize deep copying
  of grids between nodes.
  The Advect, Convert, Fill, Filter, Fracture, Noise, Offset Level Set,
  Prune, Remap, Remove Divergence, Renormalize Level Set, Resize Narrow Band,
  Smooth Level Set and Transform SOPs all have this optimization enabled,
  meaning that they can potentially steal, rather than copy, data from
  upstream nodes that have the Unload flag enabled.
  <I>[Contributed by Double&nbsp;Negative]</I>
- Redesigned the UI of the Visualize SOP and added toggles to draw with
  or without color, to use the grid name as the attribute name for points
  with values, and to attach grid index coordinates to points.
- Added toggles to the Filter, Rebuild Level Set, Resize Narrow Band,
  Smooth Level Set and To Spheres SOPs to specify units in either
  world space or index space.
- Fixed an issue whereby grids generated by the Rebuild Level Set SOP
  did not always display as surfaces in the viewport.
- The Metadata SOP now sets appropriate viewport visualization options
  when the grid class is changed.


@htmlonly <a name="v3_0_0_changes"></a>@endhtmlonly
@par
<B>Version 3.0.0</B> - <I>January 14, 2015</I>
- The @vdblink::io::File File@endlink class now supports delayed loading of
  <TT>.vdb</TT> files, meaning that memory is not allocated for voxel values
  until the values are actually accessed. (This feature is enabled by default.)
  Until a grid has been fully loaded, its source <TT>.vdb</TT> file must not be
  modified or deleted, so for safety,
  @vdblink::io::File::open() File::open@endlink automatically makes
  private copies of source files that are smaller than a user-specified limit
  (see @vdblink::io::File::setCopyMaxBytes() File::setCopyMaxBytes@endlink).
  The limit can be set to zero to disable copying, but if it cannot be
  guaranteed that a file will not be modified, then it is best not to enable
  delayed loading for that file.
- <TT>.vdb</TT> files can now optionally be compressed with the Blosc&nbsp;LZ4
  codec.  <A HREF="http://www.blosc.org/">Blosc</A> compresses almost as well
  as ZLIB, but it is much faster.
- Added @vdblink::tools::PointPartitioner PointPartitioner@endlink, a tool
  for fast spatial sorting of points stored in an external array, and
  @link PointIndexGrid.h PointIndexGrid@endlink, an acceleration structure
  for fast range and nearest-neighbor searches.
- Added @link NodeManager.h tree::NodeManager@endlink,
  which linearizes a tree to facilitate efficient multithreading
  across all tree levels.
- Added @vdblink::tools::prune() tools::prune@endlink (and other variants),
  which replaces and outperforms @c Tree::prune.
- Added @vdblink::tools::signedFloodFill() tools::signedFloodFill@endlink,
  which replaces and outperforms @c Tree::signedFloodFill.
- Added @vdblink::tools::changeBackground() tools::changeBackground@endlink
  (and other variants), which replaces and outperforms @c Tree::setBackground().
- Added a fast but approximate narrow-band level set
  @vdblink::tools::LevelSetTracker::dilate() dilation@endlink method, a fast
  narrow-band level set
  @vdblink::tools::LevelSetTracker::erode() erosion@endlink
  method, and a @vdblink::tools::LevelSetTracker::normalize(const MaskType*)
  masked normalization@endlink method to
  @vdblink::tools::LevelSetTracker LevelSetTracker@endlink.
- Added @vdblink::tools::Diagnose Diagnose@endlink, which performs
  multithreaded diagnostics on grids to identify issues like values that
  are NaNs or out-of-range. It optionally generates a boolean grid of all
  values that fail user-defined tests.
- Added optional alpha masks to @vdblink::tools::LevelSetMorphing
  LevelSetMorphing@endlink.
- Fixed an intermittent crash in
  @vdblink::tools::LevelSetMorphing LevelSetMorphing@endlink.
- Added @c tools::topologyToLevelSet(),
  which generates a level set from the implicit boundary between active
  and inactive voxels in an arbitrary input grid.
  <I>[DWA internal]</I>
- Improved the performance of point scattering (by orders of magnitude)
  and added a
  @vdblink::tools::DenseUniformPointScatter DenseUniformPointScatter@endlink
  class as well as support for fractional numbers of particles per voxel.
- Improved the performance and memory footprint of
  the @vdblink::tools::ParticlesToLevelSet ParticlesToLevelSet@endlink tool
  for large numbers (tens to hundreds of millions) of particles.
- Added edge-adjacent (6+12=18 neighbors) and vertex-adjacent (6+12+8=26
  neighbors) dilation algorithms to
  @vdblink::tools::Morphology::dilateVoxels Morphology::dilateVoxels@endlink.
  The default dilation pattern is still face-adjacent (6&nbsp;neighbors).
- Added @vdblink::tree::Tree::getNodes() Tree::getNodes@endlink, which allows
  for fast construction of linear arrays of tree nodes for use in multithreaded
  code such as the @vdblink::tree::LeafManager LeafManager@endlink or
  @link NodeManager.h tree::NodeManager@endlink.
- Added @vdblink::math::Extrema math::Extrema@endlink and
  @vdblink::tools::extrema() tools::extrema@endlink to efficiently
  compute minimum and maximum values in a grid.
- Added support for material color grids to all level set
  @vdblink::tools::BaseShader shaders@endlink, and added an option to
  @c vdb_render that allows one to specify a reference grid to be used
  for material color lookups.
- Added @vdblink::getLibraryVersionString()
  getLibraryVersionString@endlink and
  @link OPENVDB_LIBRARY_VERSION_STRING@endlink.
- Modified the mesh to volume converter to always set the grid background
  value to the exterior narrow-band width, and added finite value checks
  to narrow band parameters.
- @vdblink::tools::volumeToMesh() tools::volumeToMesh@endlink now compiles
  for all grid types but throws an exception if the input grid does not
  have a scalar value type.
- Added a
  @vdblink::io::File::readGrid(const Name&, const BBoxd&) File::readGrid@endlink
  overload and @vdblink::GridBase::readBuffers(std::istream&, const CoordBBox&)
  readBuffers@endlink overloads to the grid, tree and node classes that allow
  one to specify a bounding box against which to clip a grid while reading it.
  For large grids, clipping while reading can result in significantly lower
  memory usage than clipping after reading.
- Added @vdblink::GridBase::clipGrid() GridBase::clipGrid@endlink, which
  clips a grid against a world-space bounding box, and
  @vdblink::GridBase::clip() GridBase::clip@endlink and
  @vdblink::tree::Tree::clip() Tree::clip@endlink, which clip against
  an index-space bounding box.
- Added @vdblink::tools::clip() tools::clip@endlink, which clips a grid
  either against a bounding box or against the active voxels of a mask grid.
- @c io::File::readGridPartial allocates the nodes of a grid&rsquo;s tree
  as before, but it now allocates leaf nodes without data buffers.
  (This feature is mainly for internal use.
  Partially-read grids should be used with care if at all, and they should
  be treated as read-only.)
- Grid names retrieved using a
  @vdblink::io::File::NameIterator File::NameIterator@endlink now always
  uniquely identify grids; they no longer generate &lsquo;more than one grid
  named&nbsp;&ldquo;<I>x</I>&rdquo;&rsquo; warnings when there are multiple
  grids of the same name in a file (for files written starting with this
  version of the OpenVDB library).
- Fixed a bug in @vdblink::tree::Tree::ValueOffIter Tree::ValueOffIter@endlink
  that could cause
  @vdblink::tree::TreeValueIteratorBase::setMaxDepth() depth-bounded@endlink
  iterators to return incorrect values.
- Eliminated a recursive call in @vdblink::tree::TreeValueIteratorBase::next()
  TreeValueIteratorBase::next@endlink that could cause crashes on systems
  with a limited stack size.
- Fixed memory leaks in @vdblink::tree::RootNode::topologyDifference()
  RootNode::topologyDifference@endlink and
  @vdblink::tree::RootNode::topologyIntersection()
  RootNode::topologyIntersection@endlink.
- Fixed a memory leak in @vdblink::io::Queue io::Queue@endlink when the queue
  was full and a write task could not be added within the timeout interval.
- Fixed a potential division by zero crash in
  @vdblink::tools::compDiv() tools::compDiv@endlink with integer-valued grids.
- Fixed kernel normalization in the @vdblink::tools::Filter filter tool@endlink
  so that it is correct for integer-valued grids.
- Fixed a bug in @vdblink::tree::LeafBuffer::getValue()
  LeafNode::Buffer::getValue@endlink whereby Visual C++ would return
  a reference to a temporary.
  <I>[Contributed by SESI]</I>
- Fixed a bug in @vdblink::tools::ParticlesToLevelSet
  tools::ParticlesToLevelSet@endlink related to attribute transfer
  when leaf nodes are produced without active values.
- Added @vdblink::util::CpuTimer util::CpuTimer@endlink and removed
  the more simplistic @c unittest_util::CpuTimer from @c unittest/util.h.
- Eliminated the use of @c getopt for command-line argument parsing
  in @c vdb_test.
- @vdblink::initialize() openvdb::initialize@endlink now properly initializes
  <A HREF="http://log4cplus.sourceforge.net/">log4cplus</A> if it is enabled,
  eliminating &ldquo;No appenders could be found&rdquo; errors.
- Fixed a bug in the
  @vdblink::math::QuantizedUnitVec::pack() QuantizedUnitVec::pack@endlink
  method that caused quantization artifacts.
- Added convenience class @vdblink::tools::AlphaMask AlphaMask@endlink
- Added constructors and methods to both
  @vdblink::math::RandInt RandInt@endlink and
  @vdblink::math::Rand01 Rand01@endlink to set and reset the random seed value.
- Added convenience methods for
  @vdblink::math::Transform::indexToWorld(const BBoxd&) const transforming@endlink
  @vdblink::math::Transform::worldToIndex(const BBoxd&) const bounding@endlink
  @vdblink::math::Transform::worldToIndexCellCentered(const BBoxd&) const boxes@endlink
  to @vdblink::math::Transform math::Transform@endlink.
- @c vdb_view is now compatible with both GLFW&nbsp;2 and GLFW&nbsp;3.
- Made many small changes to address type conversion and other warnings
  reported by newer compilers like GCC&nbsp;4.8 and ICC&nbsp;14.
- Replaced the @c HALF_INCL_DIR and @c HALF_LIB_DIR Makefile variables
  with @c ILMBASE_INCL_DIR and @c ILMBASE_LIB_DIR and added @c ILMBASE_LIB,
  to match <A HREF="https://github.com/openexr/openexr">OpenEXR</A>&rsquo;s
  library organization.  <I>[Contributed by Double&nbsp;Negative]</I>
- Eliminated most local (function-scope) static variables, because
  Visual&nbsp;C++ doesn&rsquo;t guarantee thread-safe initialization
  of local statics.  <I>[Contributed by&nbsp;SESI]</I>
- Fixed a bug in @vdblink::readString() readString@endlink related
  to empty strings.
  <I>[Contributed by Fabio&nbsp;Piparo]</I>
- Fixed a bug in the @vdblink::tools::VolumeToMesh VolumeToMesh@endlink
  simplification scheme that was creating visual artifacts.

@par
API changes:
- The addition of a
  @vdblink::GridBase::readBuffers(std::istream&, const CoordBBox&)
  GridBase::readBuffers@endlink virtual function overload and the
  @vdblink::GridBase::clip() GridBase::clip@endlink
  @vdblink::GridBase::readNonresidentBuffers()
  GridBase::readNonresidentBuffers@endlink and
  @vdblink::tree::Tree::clipUnallocatedNodes() Tree::clipUnallocatedNodes@endlink
  virtual functions changes the grid ABI so that it is incompatible with
  earlier versions of the OpenVDB library (such as the ones in Houdini 12.5
  and&nbsp;13).  Define the macro @c OPENVDB_2_ABI_COMPATIBLE when compiling
  OpenVDB to disable these changes and preserve ABI compatibility.
- All @vdblink::tools::BaseShader shaders@endlink now have a template argument
  to specify the type of an optional material color grid, but the default type
  mimics the old, uniform color behavior.
- Removed a deprecated
  @vdblink::io::Stream::write() io::Stream::write@endlink overload.
- The point counts in
  @vdblink::tools::UniformPointScatter UniformPointScatter@endlink
  and @vdblink::tools::NonUniformPointScatter NonUniformPointScatter@endlink
  are now specified and returned as @vdblink::Index64 Index64@endlink.
- @vdblink::math::RandInt RandInt@endlink has an extra template argument
  to specify the integer type.
  The @vdblink::math::RandomInt RandomInt@endlink typedef is unchanged.
- @vdblink::io::readData() io::readData@endlink,
  @vdblink::io::HalfReader<false,T>::read() io::HalfReader::read@endlink
  and @vdblink::io::HalfWriter<false,T>::write() io::HalfWriter::write@endlink
  now take a @c uint32_t argument indicating the type of compression
  instead of a @c bool indicating whether compression is enabled.
- Removed @c io::Archive::isCompressionEnabled() and
  @c io::Archive::setCompressionEnabled() and renamed
  @c io::Archive::compressionFlags() and @c io::Archive::setCompressionFlags()
  to @vdblink::io::Archive::compression() io::Archive::compression@endlink and
  @vdblink::io::Archive::setCompression() io::Archive::setCompression@endlink.
- Internal and leaf node classes are now required to provide
  "PartialCreate" constructors that optionally bypass the allocation
  of voxel buffers.  Leaf node classes must now also provide
  @vdblink::tree::LeafNode::allocate() allocate@endlink and
  @vdblink::tree::LeafNode::isAllocated() isAllocated@endlink methods
  to manage the allocation of their buffers.
- Removed @c pruneInactive and @c pruneLevelSet methods from the
  @vdblink::tree::Tree Tree@endlink and various node classes.
  These methods have been replaced by the much faster pruning functions
  found in tools/Prune.h.
- Removed @c signedFloodFill methods from the @vdblink::Grid Grid@endlink,
  @vdblink::tree::Tree Tree@endlink and various node classes.
  These methods have been replaced by the much faster functions
  found in tools/SignedFloodFill.h.
- Removed @c Grid::setBackground() and @c Tree::setBackground() (use the
  faster @vdblink::tools::changeBackground() changeBackground@endlink tool
  instead), and removed the default argument from
  @vdblink::tree::RootNode::setBackground() RootNode::setBackground@endlink.

@par
Python:
- Added grid methods @c convertToPolygons() and @c convertToQuads(),
  which convert volumes to meshes, and @c createLevelSetFromPolygons(),
  which converts meshes to volumes.
  <A HREF="http://docs.scipy.org/doc/">NumPy</A> is required.

@par
Maya:
- Added an adaptive polygonal surface extraction node.

@par
Houdini:
- Added a new Resize Narrow Band SOP that can efficiently adjust the width
  of a level set&rsquo;s narrow band.  This allows, for example, for a
  level set to be created quickly from points or polygons with a very
  narrow band that is then quickly resized to a desired width.
- Fixed bugs in the Smooth Level Set and Reshape Level Set SOPs that
  caused them to ignore the selected discretization scheme.
- Added a Morph Level Set SOP.
- Added a From Points SOP to very quickly generate a level set
  from a point cloud, ignoring any radius attribute.
  <I>[DWA internal]</I>
- Added a Voxel Scale mode to the Resample SOP.
- Improved the performance and memory footprint of the From Particles SOP
  for large numbers (tens to hundreds of millions) of particles.
- The Scatter SOP now accepts fractional numbers of particles per voxel.
- Improved the performance of the Scatter SOP by more than an order
  of magnitude.
- The Clip SOP now has a toggle to choose explicitly between a mask grid
  or a bounding box as the clipping region.  As a consequence, the mask grid
  can now be unnamed.
- Added the OpenVDB library version number to the Extended Operator
  Information for all SOPs.
- SOPs are now linked with an rpath to the directory containing the
  OpenVDB library.
- Like the native Houdini file SOP, the Read SOP now allows missing frames
  to be reported either as errors or as warnings.
- The Read SOP now has an optional input for geometry, the bounding box
  of which can be used to clip grids as they are read.  For large grids,
  clipping while reading can result in significantly lower memory usage
  than clipping after reading.
- The From Polygons and Convert SOPs now default to using the polygon soup
  mesh representation, which uses less memory.


@htmlonly <a name="v2_3_0_changes"></a>@endhtmlonly
@par
<B>Version 2.3.0</B> - <I>April 23, 2014</I>
- Added @vdblink::tools::extractSparseTree() extractSparseTree@endlink,
  which selectively extracts and transforms data from a dense grid to
  produce a sparse tree, and @vdblink::tools::extractSparseTreeWithMask()
  extractSparseTreeWithMask@endlink, which copies data from the index-space
  intersection of a sparse tree and a dense input grid.
- Added copy constructors to the
  @vdblink::Grid::Grid(const Grid<OtherTreeType>&) Grid@endlink,
  @vdblink::tree::Tree::Tree(const Tree<OtherRootType>&) Tree@endlink,
  @vdblink::tree::RootNode::RootNode(const RootNode<OtherChildType>&)
  RootNode@endlink,
  @vdblink::tree::InternalNode::InternalNode(const InternalNode<OtherChildNodeType, Log2Dim>&)
  InternalNode@endlink and
  @vdblink::tree::LeafNode::LeafNode(const LeafNode<OtherValueType, Log2Dim>&) LeafNode@endlink
  classes, and an assignment operator overload to
  @vdblink::tree::RootNode::operator=(const RootNode<OtherChildType>&)
  RootNode@endlink, that allow the source and destination to have different
  value types.
- Modified @vdblink::tree::Tree::combine2() Tree::combine2@endlink to permit
  combination of trees with different value types.
- Added @vdblink::CanConvertType CanConvertType@endlink and
  @vdblink::tree::RootNode::SameConfiguration
  RootNode::SameConfiguration@endlink metafunctions, which perform compile-time
  tests for value type and tree type compatibility, and a
  @vdblink::tree::RootNode::hasCompatibleValueType()
  RootNode::hasCompatibleValueType@endlink method, which does runtime checking.
- Added optional support for logging using
  <A HREF="http://log4cplus.sourceforge.net/">log4cplus</A>.
  See logging.h and the @c INSTALL file for details.
- Added  @vdblink::tools::VolumeRayIntersector::hits()
  VolumeRayIntersector::hits@endlink, which returns all the hit segments
  along a ray.  This is generally more efficient than repeated calls to
  @vdblink::tools::VolumeRayIntersector::march()
  VolumeRayIntersector::march@endlink.
- Added member class @vdblink::math::Ray::TimeSpan Ray::TimeSpan@endlink
  and method @vdblink::math::Ray::valid() Ray::valid@endlink, and deprecated
  method @vdblink::math::Ray::test() Ray::test@endlink.
- Fixed a bug in @vdblink::math::VolumeHDDA VolumeHDDA@endlink that could
  cause rendering artifacts when a ray&rsquo;s start time was zero.
  <I>[Contributed&nbsp;by&nbsp;Mike&nbsp;Farnsworth]</I>
- Added a @vdblink::tools::compositeToDense() compositeToDense@endlink tool,
  which composites data from a sparse tree into a dense array, using a
  sparse alpha mask.  Over, Add, Sub, Min, Max, Mult, and Set are
  supported operations.
- Added a @vdblink::tools::transformDense() transformDense@endlink tool,
  which applies a functor to the value of each voxel of a dense grid
  within a given bounding box.
- Improved the performance of node iterators.

@par
API changes:
- Collected the digital differential analyzer code from math/Ray.h
  and tools/RayIntersector.h into a new header file, math/DDA.h.
- Rewrote @vdblink::math::VolumeHDDA VolumeHDDA@endlink and made several
  changes to its API.  (@vdblink::math::VolumeHDDA VolumeHDDA@endlink
  is used internally by @vdblink::tools::VolumeRayIntersector
  VolumeRayIntersector@endlink, whose API is unchanged.)
- @vdblink::tree::Tree::combine2() Tree::combine2@endlink,
  @vdblink::tree::RootNode::combine2() RootNode::combine2@endlink,
  @vdblink::tree::InternalNode::combine2() InternalNode::combine2@endlink,
  @vdblink::tree::LeafNode::combine2() LeafNode::combine2@endlink
  and @vdblink::CombineArgs CombineArgs@endlink all now require an additional
  template argument, which determines the type of the other tree.
- Assignment operators for
  @vdblink::tree::LeafManager::LeafRange::Iterator::operator=()
  LeafManager::LeafRange::Iterator@endlink,
  @vdblink::util::BaseMaskIterator::operator=() BaseMaskIterator@endlink,
  @vdblink::util::NodeMask::operator=() NodeMask@endlink and
  @vdblink::util::RootNodeMask::operator=() RootNodeMask@endlink
  now return references to the respective objects.
- Removed a number of methods that were deprecated in version&nbsp;2.0.0
  or earlier.

@par
Houdini:
- Added a Clip SOP, which does volumetric clipping.
- Added an Occlusion Mask SOP, which generates a mask of the voxels
  inside a camera frustum that are occluded by objects in an input grid.
- The Combine SOP now applies the optional signed flood fill only to
  level set grids, since that operation isn&rsquo;t meaningful for other grids.
- The Filter SOP now processes all grid types, not just scalar grids.


@htmlonly <a name="v2_2_0_changes"></a>@endhtmlonly
@par
<B>Version 2.2.0</B> - <I>February 20, 2014</I>
- Added a simple, multithreaded
  @vdblink::tools::VolumeRender volume renderer@endlink,
  and added volume rendering support to the @c vdb_render
  command-line renderer.
- Added an option to the
  @vdblink::tools::LevelSetRayIntersector LevelSetRayIntersector@endlink
  and to @c vdb_render to specify the isovalue of the level set.
- Added methods to the
  @vdblink::tools::LevelSetRayIntersector LevelSetRayIntersector@endlink
  to return the time of intersection along a world or index ray and to
  return the level set isovalue.
- Improved the performance of the
  @vdblink::tools::VolumeRayIntersector VolumeRayIntersector@endlink
  and added support for voxel dilation to account for interpolation kernels.
- Added a @ref sInterpolation "section" to the Cookbook on interpolation
  using @vdblink::tools::BoxSampler BoxSampler@endlink,
  @vdblink::tools::GridSampler GridSampler@endlink,
  @vdblink::tools::DualGridSampler DualGridSampler@endlink, et al.
- Added a @ref secGrid "section" to the Overview on grids and grid metadata.
- Modified @vdblink::tools::DualGridSampler DualGridSampler@endlink so
  it is more consistent with @vdblink::tools::GridSampler GridSampler@endlink.
- The @vdblink::tools::cpt() cpt@endlink, @vdblink::tools::curl() curl@endlink,
  @vdblink::tools::laplacian() laplacian@endlink,
  @vdblink::tools::meanCurvature() meanCurvature@endlink
  and @vdblink::tools::normalize() normalize@endlink tools now output grids
  with appropriate @vdblink::VecType vector types@endlink
  (covariant, contravariant, etc.).
- Added a @vdblink::tools::transformVectors() transformVectors@endlink tool,
  which applies an affine transformation to the voxel values of a
  vector-valued grid in accordance with the grid&rsquo;s
  @vdblink::VecType vector type@endlink and
  @vdblink::Grid::isInWorldSpace() world space/local space@endlink setting.
- Added a @vdblink::tools::compDiv() compDiv@endlink tool, which combines
  grids by dividing the values of corresponding voxels.
- Fixed a bug in the mean curvature computation that could produce NaNs
  in regions with constant values.
- Added a
  @vdblink::Grid::topologyDifference() Grid::topologyDifference@endlink method.
- Added @vdblink::math::Vec3::exp() exp@endlink and
  @vdblink::math::Vec3::sum() sum@endlink methods to
  @vdblink::math::Vec2 Vec2@endlink, @vdblink::math::Vec3 Vec3@endlink
  and @vdblink::math::Vec4 Vec4@endlink.
- Improved the @vdblink::tools::fillWithSpheres() fillWithSpheres@endlink
  tool for small volumes that are just a few voxels across.
- Improved the accuracy of the mesh to volume converter.
- Fixed a bug in the mesh to volume converter that caused incorrect sign
  classifications for narrow-band level sets.
- Fixed a bug in @vdblink::math::NonlinearFrustumMap::applyIJT()
  NonlinearFrustumMap::applyIJT@endlink that resulted in incorrect values
  when computing the gradient of a grid with a frustum transform.
- Fixed a file I/O bug whereby some <TT>.vdb</TT> files could not be read
  correctly if they contained grids with more than two distinct inactive
  values.
- Fixed an off-by-one bug in the numbering of unnamed grids in <TT>.vdb</TT>
  files.  The first unnamed grid in a file is now retrieved using the name
  &ldquo;<TT>[0]</TT>&rdquo;, instead of &ldquo;<TT>[1]</TT>&rdquo;.
- Fixed a build issue reported by Clang&nbsp;3.2 in tools/GridOperators.h.
- Fixed a memory leak in @vdblink::tools::Film Film@endlink.
- Added library and file format version number constants to the Python module.
- Improved convergence in the
  @vdblink::tools::VolumeRender volume renderer@endlink.
  <I>[Contributed by Jerry Tessendorf and Mark Matthews]</I>
- Made various changes for compatibility with Houdini&nbsp;13 and with
  C++11 compilers.
  <I>[Contributed&nbsp;by&nbsp;SESI]</I>

@par
API changes:
- @vdblink::tools::VolumeRayIntersector::march()
  VolumeRayIntersector::march@endlink no longer returns an @c int
  to distinguish tile vs. voxel hits.  Instead, it now returns @c false
  if no intersection is detected and @c true otherwise.  Also, @e t0 and
  @e t1 might now correspond to the first and last hits of multiple adjacent
  leaf nodes and/or active tiles.
- @vdblink::tools::DualGridSampler DualGridSampler@endlink is no longer
  templated on the target grid type, and the value accessor is now passed
  as an argument.
- The <TT>.vdb</TT> file format has changed slightly.  Tools built with older
  versions of OpenVDB should be recompiled to ensure that they can read files
  in the new format.

@par
Houdini:
- Added topology union, intersection and difference operations to
  the Combine SOP.  These operations combine the active voxel topologies
  of grids that may have different value types.
- Added a Divide operation to the Combine SOP.
- Added support for boolean grids to the Combine, Resample, Scatter, Prune
  and Visualize SOPs.
- The Fill SOP now accepts a vector as the fill value, and it allows
  the fill region bounds to be specified either in index space (as before),
  in world space, or using the bounds of geometry connected to an optional
  new reference input.
- Added a toggle to the Offset Level Set SOP to specify the offset in
  either world or voxel units.
- Added a toggle to the Transform and Resample SOPs to apply the transform
  to the voxel values of vector-valued grids, in accordance with those
  grids&rsquo; @vdblink::VecType vector types@endlink and
  @vdblink::Grid::isInWorldSpace() world space/local space@endlink settings.
- Added a Vector Type menu to the Vector Merge SOP.
- Removed masking options from the Renormalize SOP (since masking is
  not supported yet).
- Reimplemented the Vector Merge SOP for better performance and
  interruptibility and to fix a bug in the handling of tile values.


@htmlonly <a name="v2_1_0_changes"></a>@endhtmlonly
@par
<B>Version 2.1.0</B> - <I>December 12, 2013</I>
- Added a small number of Maya nodes, primarily for conversion of geometry
  to and from OpenVDB volumes and for visualization of volumes.
- Added an initial implementation of
  @vdblink::tools::LevelSetMorphing level set morphing@endlink
  (with improvements to follow soon).
- Added @vdblink::tools::LevelSetMeasure tools::LevelSetMeasure@endlink,
  which efficiently computes the surface area, volume and average
  mean-curvature of narrow-band level sets, in both world and voxel units.
  Those quantities are now exposed as intrinsic attributes on the Houdini
  VDB primitive and can be queried using the native Measure SOP.
- @vdblink::tools::Dense tools::Dense@endlink now supports the XYZ memory
  layout used by Houdini and Maya in addition to the ZYX layout used in
  OpenVDB trees.
- Improved the performance of masking in the
  @vdblink::tools::LevelSetFilter level set filter@endlink tool and
  added inversion and scaling of the mask input, so that any scalar-valued
  volume can be used as a mask, not just volumes with a [0,&nbsp;1] range.
- Added optional masking to the non-level-set filters, to the grid
  operators (CPT, curl, divergence, gradient, Laplacian, mean curvature,
  magnitude, and normalize) and to the Analysis and Filter SOPs.
- Added more narrow band controls to the Rebuild Level Set SOP.
- Improved the accuracy of the
  @vdblink::tools::levelSetRebuild() level set rebuild@endlink tool.
- Added @vdblink::tools::activate() tools::activate@endlink and
  @vdblink::tools::deactivate() tools::deactivate@endlink, which set the
  active states of tiles and voxels whose values are equal to or approximately
  equal to a given value, and added a Deactivate Background Voxels toggle
  to the Combine SOP.
- Added @vdblink::math::BBox::applyMap() BBox::applyMap@endlink and
  @vdblink::math::BBox::applyInverseMap() BBox::applyInverseMap@endlink,
  which allow for transformation of axis-aligned bounding boxes.
- Added a @vdblink::tools::PositionShader position shader@endlink to the
  level set ray-tracer (primarily for debugging purposes).
- Added an @vdblink::io::Queue io::Queue@endlink class that manages a
  concurrent queue for asynchronous serialization of grids to files or streams.
- Fixed a bug in @vdblink::io::Archive io::Archive@endlink whereby writing
  unnamed, instanced grids (i.e., grids sharing a tree) to a file rendered
  the file unreadable.
- Fixed a bug in the @vdblink::tools::VolumeToMesh volume to mesh@endlink
  converter that caused it to generate invalid polygons when the zero crossing
  lay between active and inactive regions.
- Fixed a bug in the @vdblink::tools::UniformPointScatter point scatter@endlink
  tool (and the Scatter SOP) whereby the last voxel always remained empty.
- Fixed a bug in the Read SOP that caused grids with the same name
  to be renamed with a numeric suffix (e.g., &ldquo;grid[1]&rdquo;
  &ldquo;grid[2]&rdquo;, etc.).
- Fixed some unit test failures on 64-bit Itanium machines.

@par
API changes:
- The @vdblink::tools::Filter Filter@endlink tool is now templated on a
  mask grid, and threading is controlled using a grain size, for consistency
  with most of the other level set tools.
- The @vdblink::tools::LevelSetFilter LevelSetFilter@endlink tool is now
  templated on a mask grid.
- All shaders now take a ray direction instead of a ray.


@htmlonly <a name="v2_0_0_changes"></a>@endhtmlonly
@par
<B>Version 2.0.0</B> - <I>October 31, 2013</I>
- Added a @ref python "Python module" with functions for basic manipulation
  of grids (but no tools, yet).
- Added ray intersector tools for efficient, hierarchical intersection
  of rays with @vdblink::tools::LevelSetRayIntersector level-set@endlink
  and @vdblink::tools::VolumeRayIntersector generic@endlink volumes.
- Added a @vdblink::math::Ray Ray@endlink class and a hierarchical
  @vdblink::math::DDA Digital Differential Analyzer@endlink for fast
  ray traversal.
- Added a fully multi-threaded @vdblink::tools::LevelSetRayTracer
  level set ray tracer@endlink and
  @vdblink::tools::PerspectiveCamera camera@endlink
  @vdblink::tools::OrthographicCamera classes@endlink
  that mimic Houdini&rsquo;s cameras.
- Added a simple, command-line renderer (currently for level sets only).
- Implemented a new meshing scheme that produces topologically robust
  two-manifold meshes and is twice as fast as the previous scheme.
- Implemented a new, topologically robust (producing two-manifold meshes)
  level-set-based seamless fracture scheme.  The new scheme eliminates
  visible scarring seen in the previous implementation by subdividing
  internal, nonplanar quads near fracture seams.  In addition,
  fracture seam points are now tagged, allowing them to be used
  to drive pre-fracture dynamics such as local surface buckling.
- Improved the performance of @vdblink::tree::Tree::evalActiveVoxelBoundingBox()
  Tree::evalActiveVoxelBoundingBox@endlink and
  @vdblink::tree::Tree::activeVoxelCount() Tree::activeVoxelCount@endlink,
  and significantly improved the performance of
  @vdblink::tree::Tree::evalLeafBoundingBox() Tree::evalLeafBoundingBox@endlink
  (by about&nbsp;30x).
- Added a tool (and a Houdini SOP) that fills a volume with
  adaptively-sized overlapping or non-overlapping spheres.
- Added a Ray SOP that can be used to perform geometry projections
  using level-set ray intersections or closest-point queries.
- Added a @vdblink::tools::ClosestSurfacePoint tool@endlink that performs
  accelerated closest surface point queries from arbitrary points in
  world space to narrow-band level sets.
- Increased the speed of masked level set filtering by 20% for
  the most common cases.
- Added @vdblink::math::BoxStencil math::BoxStencil@endlink, with support
  for trilinear interpolation and gradient computation.
- Added @vdblink::tree::Tree::topologyIntersection()
  Tree::topologyIntersection@endlink, which intersects a tree&rsquo;s active
  values with those of another tree, and
  @vdblink::tree::Tree::topologyDifference() Tree::topologyDifference@endlink,
  which performs topological subtraction of one tree&rsquo;s active values
  from another&rsquo;s.  In both cases, the <TT>ValueType</TT>s of the two
  trees need not be the same.
- Added @vdblink::tree::Tree::activeTileCount() Tree::activeTileCount@endlink,
  which returns the number of active tiles in a tree.
- Added @vdblink::math::MinIndex() math::MinIndex@endlink and
  @vdblink::math::MaxIndex() math::MaxIndex@endlink, which find the minimum
  and maximum components of a vector without any branching.
- Added @vdblink::math::BBox::minExtent() BBox::minExtent@endlink,
  which returns a bounding box&rsquo;s shortest axis.
- The default @vdblink::math::BBox BBox@endlink constructor now
  generates an invalid bounding box rather than an empty bounding box
  positioned at the origin.  The new behavior is consistent with
  @vdblink::math::CoordBBox CoordBBox@endlink.
  <I>[Thanks to Rick Hankins for suggesting this fix.]</I>
- Added @vdblink::math::CoordBBox::reset() CoordBBox::reset@endlink,
  which resets a bounding box to its initial, invalid state.
- Fixed a bug in the default @vdblink::math::ScaleMap ScaleMap@endlink
  constructor that left some data used in the inverse uninitialized.
- Added @vdblink::math::MapBase::applyJT MapBase::applyJT@endlink, which
  applies the Jacobian transpose to a vector (the Jacobian transpose takes
  a range-space vector to a domain-space vector, e.g., world to index),
  and added @vdblink::math::MapBase::inverseMap() MapBase::inverseMap@endlink,
  which returns a new map representing the inverse of the original map
  (except for @vdblink::math::NonlinearFrustumMap NonlinearFrustumMap@endlink,
  which does not currently have a defined inverse map).
  <br>@b Note: Houdini 12.5 uses an earlier version of OpenVDB, and maps
  created with that version lack virtual table entries for these
  new methods, so do not call these methods from Houdini&nbsp;12.5.
- Reimplemented @vdblink::math::RandomInt math::RandomInt@endlink using
  Boost.Random instead of @c rand() (which is not thread-safe), and deprecated
  @c math::randUniform() and added
  @vdblink::math::Random01 math::Random01@endlink to replace it.
- Modified @vdblink::tools::copyFromDense() tools::copyFromDense@endlink
  and @vdblink::tools::copyToDense() tools::copyToDense@endlink to allow
  for implicit type conversion (e.g., between a
  @vdblink::tools::Dense Dense&lt;Int32&gt;@endlink and a
  @vdblink::FloatTree FloatTree@endlink) and fixed several bugs
  in @vdblink::tools::CopyFromDense tools::CopyFromDense@endlink.
- Fixed bugs in @vdblink::math::Stats math::Stats@endlink and
  @vdblink::math::Histogram math::Histogram@endlink that could produce
  <TT>NaN</TT>s or other incorrect behavior if certain methods were called
  on populations of size zero.
- Renamed <TT>struct tolerance</TT> to
  @vdblink::math::Tolerance math::Tolerance@endlink
  and @c negative to @vdblink::math::negative() math::negative@endlink
  and removed @c math::toleranceValue().
- Implemented a closest point on line segment algorithm,
  @vdblink::math::closestPointOnSegmentToPoint()
  math::closestPointOnSegmentToPoint@endlink.
- Fixed meshing issues relating to masking and automatic partitioning.
- @vdblink::Grid::merge() Grid::merge@endlink and
  @vdblink::tree::Tree::merge() Tree::merge@endlink now accept an optional
  @vdblink::MergePolicy MergePolicy@endlink argument that specifies one of
  three new merging schemes.  (The old merging scheme, which is no longer
  available, used logic for each tree level that was inconsistent with
  the other levels and that could result in active tiles being replaced
  with nodes having only inactive values.)
- Renamed @c LeafNode::coord2offset(), @c LeafNode::offset2coord() and
  @c LeafNode::offset2globalCoord() to
  @vdblink::tree::LeafNode::coordToOffset() coordToOffset@endlink,
  @vdblink::tree::LeafNode::offsetToLocalCoord() offsetToLocalCoord@endlink,
  and @vdblink::tree::LeafNode::offsetToGlobalCoord()
  offsetToGlobalCoord@endlink, respectively, and likewise for
  @vdblink::tree::InternalNode::offsetToGlobalCoord() InternalNode@endlink.
  <I>[Thanks to Rick Hankins for suggesting this change.]</I>
- Replaced @vdblink::tree::Tree Tree@endlink methods @c setValueOnMin,
  @c setValueOnMax and @c setValueOnSum with
  @vdblink::tools::setValueOnMin() tools::setValueOnMin@endlink,
  @vdblink::tools::setValueOnMax() tools::setValueOnMax@endlink and
  @vdblink::tools::setValueOnSum() tools::setValueOnSum@endlink
  (and a new @vdblink::tools::setValueOnMult() tools::setValueOnMult@endlink)
  and added @vdblink::tree::Tree::modifyValue() Tree::modifyValue@endlink
  and @vdblink::tree::Tree::modifyValueAndActiveState()
  Tree::modifyValueAndActiveState@endlink, which modify voxel values
  in-place via user-supplied functors.  Similarly, replaced
  @c ValueAccessor::setValueOnSum() with
  @vdblink::tree::ValueAccessor::modifyValue()
  ValueAccessor::modifyValue@endlink
  and @vdblink::tree::ValueAccessor::modifyValueAndActiveState()
  ValueAccessor::modifyValueAndActiveState@endlink, and added a
  @vdblink::tree::TreeValueIteratorBase::modifyValue() modifyValue@endlink
  method to all value iterators.
- Removed @c LeafNode::addValue and @c LeafNode::scaleValue.
- Added convenience classes @vdblink::tree::Tree3 tree::Tree3@endlink and
  @vdblink::tree::Tree5 tree::Tree5@endlink for custom tree configurations.
- Added an option to the From Particles SOP to generate an alpha mask,
  which can be used to constrain level set filtering so as to preserve
  surface details.
- The mesh to volume converter now handles point-degenerate polygons.
- Fixed a bug in the Level Set Smooth, Level Set Renormalize and
  Level Set Offset SOPs that caused the group name to be ignored.
- Fixed various OS X and Windows build issues.
  <I>[Contributions from SESI and DD]</I>


@htmlonly <a name="v1_2_0_changes"></a>@endhtmlonly
@par
<B>Version 1.2.0</B> - <I>June 28 2013</I>
- @vdblink::tools::LevelSetFilter Level set filters@endlink now accept
  an optional alpha mask grid.
- Implemented sharp feature extraction for level set surfacing.
  This enhances the quality of the output mesh and reduces aliasing
  artifacts.
- Added masking options to the meshing tools, as well as a spatial
  multiplier for the adaptivity threshold, automatic partitioning,
  and the ability to preserve edges and corners when mesh adaptivity
  is applied.
- The mesh to volume attribute transfer scheme now takes surface
  orientation into account, which improves accuracy in proximity to
  edges and corners.
- Added a @vdblink::tree::LeafManager::foreach() foreach@endlink method
  to @vdblink::tree::LeafManager tree::LeafManager@endlink that, like
  @vdblink::tools::foreach() tools::foreach@endlink, applies a user-supplied
  functor to each leaf node in parallel.
- Rewrote the particle to level set converter, simplifying the API,
  improving performance (especially when particles have a fixed radius),
  adding the capability to transfer arbitrary point attributes,
  and fixing a velocity trail bug.
- Added utility methods @vdblink::math::Sign() Sign@endlink,
  @vdblink::math::SignChange() SignChange@endlink,
  @vdblink::math::isApproxZero() isApproxZero@endlink,
  @vdblink::math::Cbrt() Cbrt@endlink and
  @vdblink::math::ZeroCrossing() ZeroCrossing@endlink to math/Math.h.
- Added a @vdblink::tree::ValueAccessor3::probeNode() probeNode@endlink method
  to the value accessor and to tree nodes that returns a pointer to the node
  that contains a given voxel.
- Deprecated @c LeafNode::addValue and @c LeafNode::scaleValue.
- Doubled the speed of the mesh to volume converter (which also improves
  the performance of the fracture and level set rebuild tools) and
  improved its inside/outside voxel classification near edges and corners.
- @vdblink::tools::GridSampler GridSampler@endlink now accepts either a grid,
  a tree or a value accessor, and it offers faster index-based access methods
  and much better performance in cases where many instances are allocated.
- Extended @vdblink::tools::Dense tools::Dense@endlink to make it more
  compatible with existing tools.
- Fixed a crash in @vdblink::io::Archive io::Archive@endlink whenever
  the library was unloaded from memory and then reloaded.
  <I>[Contributed by Ollie Harding]</I>
- Fixed a bug in @c GU_PrimVDB::buildFromPrimVolume(), seen during the
  conversion from Houdini volumes to OpenVDB grids, that could cause
  signed flood fill to be applied to non-level set grids, resulting in
  active tiles with incorrect values.
- Added a Prune SOP with several pruning schemes.


@htmlonly <a name="v1_1_1_changes"></a>@endhtmlonly
@par
<B>Version 1.1.1</B> - <I>May 10 2013</I>
- Added a simple @vdblink::tools::Dense dense grid class@endlink and tools
  to copy data from dense voxel arrays into OpenVDB grids and vice-versa.
- Starting with Houdini 12.5.396, plugins built with this version
  of OpenVDB can coexist with native Houdini OpenVDB nodes.
- The level set fracture tool now smooths seam line edges during
  mesh extraction, eliminating staircase artifacts.
- Significantly improved the performance of the
  @vdblink::util::leafTopologyIntersection()
  leafTopologyIntersection@endlink and
  @vdblink::util::leafTopologyDifference() leafTopologyDifference@endlink
  utilities and added a @vdblink::tree::LeafNode::topologyDifference()
  LeafNode::topologyDifference@endlink method.
- Added convenience functions that provide simplified interfaces
  to the @vdblink::tools::meshToLevelSet() mesh to volume@endlink
  and @vdblink::tools::volumeToMesh() volume to mesh@endlink converters.
- Added a @vdblink::tools::accumulate() tools::accumulate@endlink function
  that is similar to @vdblink::tools::foreach() tools::foreach@endlink
  but can be used to accumulate the results of computations over the values
  of a grid.
- Added @vdblink::tools::statistics() tools::statistics@endlink,
  @vdblink::tools::opStatistics() tools::opStatistics@endlink and
  @vdblink::tools::histogram() tools::histogram@endlink, which efficiently
  compute statistics (mean, variance, etc.) and histograms of grid values
  (using @vdblink::math::Stats math::Stats@endlink and
  @vdblink::math::Histogram math::Histogram@endlink).
- Modified @vdblink::math::CoordBBox CoordBBox@endlink to adhere to
  TBB&rsquo;s splittable type requirements, so that, for example,
  a @c CoordBBox can be used as a blocked iteration range.
- Added @vdblink::tree::Tree::addTile() Tree::addTile@endlink,
  @vdblink::tree::Tree::addLeaf() Tree::addLeaf@endlink and
  @vdblink::tree::Tree::stealNode() Tree::stealNode@endlink, for fine
  control over tree construction.
- Addressed a numerical stability issue when performing Gaussian
  filtering of level set grids.
- Changed the return type of @vdblink::math::CoordBBox::volume()
  CoordBBox::volume@endlink to reduce the risk of overflow.
- When the input mesh is self-intersecting, the mesh to volume converter
  now produces a level set with a monotonic gradient field.
- Fixed a threading bug in the mesh to volume converter that caused it
  to produce different results for the same input.
- Fixed a bug in the particle to level set converter that prevented
  particles with zero velocity from being rasterized in Trail mode.
- Added an optional input to the Create SOP into which to merge
  newly-created grids.
- Fixed a bug in the Resample SOP that caused it to produce incorrect
  narrow-band widths when resampling level set grids.
- Fixed a bug in the To Polygons SOP that caused intermittent crashes
  when the optional reference input was connected.
- Fixed a bug in the Advect Level Set SOP that caused a crash
  when the velocity input was connected but empty.
- The Scatter and Sample Point SOPs now warn instead of erroring
  when given empty grids.
- Fixed a crash in @c vdb_view when stepping through multiple grids
  after changing render modes.
- @c vdb_view can now render fog volumes and vector fields, and it now
  features interactively adjustable clipping planes that enable
  one to view the interior of a volume.


@htmlonly <a name="v1_1_0_changes"></a>@endhtmlonly
@par
<B>Version 1.1.0</B> - <I>April 4 2013</I>
- The @vdblink::tools::resampleToMatch() resampleToMatch@endlink tool,
  the Resample SOP and the Combine SOP now use level set rebuild to correctly
  and safely resample level sets.  Previously, scaling a level set would
  invalidate the signed distance field, leading to holes and other artifacts.
- Added a mask-based topological
  @vdblink::tools::erodeVoxels erosion tool@endlink, and rewrote and
  simplified the @vdblink::tools::dilateVoxels dilation tool@endlink.
- The @vdblink::tools::LevelSetAdvection LevelSetAdvection@endlink tool
  can now advect forward or backward in time.
- Tree::pruneLevelSet() now replaces each pruned node with a tile having
  the inside or outside
  background value, instead of arbitrarily selecting one of the node&rsquo;s
  tile or voxel values.
- When a grid is saved to a file with
  @vdblink::Grid::saveFloatAsHalf() saveFloatAsHalf@endlink set to @c true,
  the grid&rsquo;s background value is now also quantized to 16 bits.
  (Not quantizing the background value caused a mismatch with the values
  of background tiles.)
- As with @vdblink::tools::foreach() tools::foreach@endlink, it is now
  possible to specify whether functors passed to
  @vdblink::tools::transformValues() tools::transformValues@endlink
  should be shared across threads.
- @vdblink::tree::LeafManager tree::LeafManager@endlink can now be
  instantiated with a @const tree, although buffer swapping with @const trees
  is disabled.
- Added a @vdblink::Grid::signedFloodFill() Grid::signedFloodFill@endlink
  overload that allows one to specify inside and outside values.
- Fixed a bug in Grid::setBackground() so that now only the values of
  inactive voxels change.
- Fixed @vdblink::Grid::topologyUnion() Grid::topologyUnion@endlink so that
  it actually unions tree topology, instead of just the active states
  of tiles and voxels.  The previous behavior broke multithreaded code
  that relied on input and output grids having compatible tree topology.
- @vdblink::math::Transform math::Transform@endlink now includes an
  @vdblink::math::Transform::isIdentity() isIdentity@endlink predicate
  and methods to @vdblink::math::Transform::preMult(const Mat4d&) pre-@endlink
  and @vdblink::math::Transform::postMult(const Mat4d&) postmultiply@endlink
  by a matrix.
- Modified the @link NodeMasks.h node mask@endlink classes to permit
  octree-like tree configurations (i.e., with a branching factor of two)
  and to use 64-bit operations instead of 32-bit operations.
- Implemented a new, more efficient
  @vdblink::math::closestPointOnTriangleToPoint() closest point
  on triangle@endlink algorithm.
- Implemented a new vertex normal scheme in the volume to mesh
  converter, and resolved some overlapping polygon issues.
- The volume to mesh converter now meshes not just active voxels
  but also active tiles.
- Fixed a bug in the mesh to volume converter that caused unsigned
  distance field conversion to produce empty grids.
- Fixed a bug in the level set fracture tool whereby the cutter overlap
  toggle was ignored.
- Fixed an infinite loop bug in @c vdb_view.
- Updated @c vdb_view to use the faster and less memory-intensive
  OpenVDB volume to mesh converter instead of marching cubes,
  and rewrote the shader to be OpenGL 3.2 and GLSL 1.2 compatible.
- Given multiple input files or a file containing multiple grids,
  @c vdb_view now displays one grid at a time.  The left and right
  arrow keys cycle between grids.
- The To Polygons SOP now has an option to associate the input grid&rsquo;s
  name with each output polygon.


@htmlonly <a name="v1_0_0_changes"></a>@endhtmlonly
@par
<B>Version 1.0.0</B> - <I>March 14 2013</I>
- @vdblink::tools::levelSetRebuild() tools::levelSetRebuild@endlink
  now throws an exception when given a non-scalar or non-floating-point grid.
- The tools in tools/GridOperators.h are now interruptible, as is
  the Analysis SOP.
- Added a
  @vdblink::tree::LeafManager::LeafRange::Iterator leaf node iterator@endlink
  and a TBB-compatible
  @vdblink::tree::LeafManager::LeafRange range class@endlink
  to the LeafManager.
- Modified the @vdblink::tools::VolumeToMesh VolumeToMesh@endlink tool
  to handle surface topology issues around fracture seam lines.
- Modified the Makefile to allow @c vdb_view to compile on OS X systems
  (provided that GLFW is available).
- Fixed a bug in the Create SOP that resulted in "invalid parameter name"
  warnings.
- The Combine SOP now optionally resamples the A grid into the B grid&rsquo;s
  index space (or vice-versa) if the A and B transforms differ.
- The Vector Split and Vector Merge SOPs now skip inactive voxels
  by default, but they can optionally be made to include inactive voxels,
  as they did before.
- The @vdblink::tools::LevelSetFracture LevelSetFracture@endlink tool now
  supports custom rotations for each cutter instance, and the Fracture SOP
  now uses quaternions to generate uniformly-distributed random rotations.


@htmlonly <a name="v0_104_0_changes"></a>@endhtmlonly
@par
<B>Version 0.104.0</B> - <I>February 15 2013</I>
- Added a @vdblink::tools::levelSetRebuild() tool@endlink and a SOP
  to rebuild a level set from any scalar volume.
- @c .vdb files are now saved using a mask-based compression scheme
  that is an order of magnitude faster than ZLIB and produces comparable
  file sizes for level set and fog volume grids.  (ZLIB compression
  is still enabled by default for other classes of grids).
- The @vdblink::tools::Filter Filter@endlink and
  @vdblink::tools::LevelSetFilter LevelSetFilter@endlink tools now
  include a Gaussian filter, and mean (box) filtering is now 10-50x faster.
- The isosurface @vdblink::tools::VolumeToMesh meshing tool@endlink
  is now more robust (to level sets with one voxel wide narrow bands,
  for example).
- Mesh to volume conversion is on average 1.5x faster and up to 5.5x
  faster for high-resolution meshes where the polygon/voxel size ratio
  is small.
- Added @vdblink::createLevelSet() createLevelSet@endlink and
  @vdblink::createLevelSetSphere() createLevelSetSphere@endlink
  factory functions for level set grids.
- @vdblink::tree::ValueAccessor tree::ValueAccessor@endlink is now faster
  for trees of height 2, 3 and 4 (the latter is the default), and it now
  allows one to specify, via a template argument, the number of node levels
  to be cached, which can also improve performance in special cases.
- Added a toggle to @vdblink::tools::foreach() tools::foreach@endlink
  to specify whether or not the functor should be shared across threads.
- Added @vdblink::Mat4SMetadata Mat4s@endlink and
  @vdblink::Mat4DMetadata Mat4d@endlink metadata types.
- Added explicit pre- and postmultiplication methods to the @c Transform,
  @c Map and @c Mat4 classes and deprecated the old accumulation methods.
- Modified @vdblink::math::NonlinearFrustumMap NonlinearFrustumMap@endlink
  to be more compatible with Houdini&rsquo;s frustum transform.
- Fixed a @vdblink::tools::GridTransformer GridTransformer@endlink bug
  that caused it to translate the output grid incorrectly in some cases.
- Fixed a bug in the tree-level
  @vdblink::tree::LeafIteratorBase LeafIterator@endlink that resulted in
  intermittent crashes in
  @vdblink::tools::dilateVoxels() tools::dilateVoxels@endlink.
- The @c Hermite data type and Hermite grids are no longer supported.
- Added tools/GridOperators.h, which includes new, cleaner implementations
  of the @vdblink::tools::cpt() closest point transform@endlink,
  @vdblink::tools::curl() curl@endlink,
  @vdblink::tools::divergence() divergence@endlink,
  @vdblink::tools::gradient() gradient@endlink,
  @vdblink::tools::laplacian() Laplacian@endlink,
  @vdblink::tools::magnitude() magnitude@endlink,
  @vdblink::tools::meanCurvature() mean curvature@endlink and
  @vdblink::tools::normalize() normalize@endlink tools.
- Interrupt support has been improved in several tools, including
  @vdblink::tools::ParticlesToLevelSet tools::ParticlesToLevelSet@endlink.
- Simplified the API of the @vdblink::math::BaseStencil Stencil@endlink class
  and added an @vdblink::math::BaseStencil::intersects() intersects@endlink
  method to test for intersection with a specified isovalue.
- Renamed @c voxelDimensions to @c voxelSize in transform classes
  and elsewhere.
- Deprecated @c houdini_utils::ParmFactory::setChoiceList in favor of
  @c houdini_utils::ParmFactory::setChoiceListItems, which requires
  a list of <I>token, label</I> string pairs.
- Made various changes for Visual C++ compatibility.
  <I>[Contributed by SESI]</I>
- Fixed a bug in @c houdini_utils::getNodeChain() that caused the
  Offset Level Set, Smooth Level Set and Renormalize Level Set SOPs
  to ignore frame changes.
  <I>[Contributed by SESI]</I>
- The From Particles SOP now provides the option to write into
  an existing grid.
- Added a SOP to edit grid metadata.
- The Fracture SOP now supports multiple cutter objects.
- Added a To Polygons SOP that complements the Fracture SOP and allows
  for elimination of seam lines, generation of correct vertex normals
  and grouping of polygons when surfacing fracture fragments, using
  the original level set or mesh as a reference.


@htmlonly <a name="v0_103_1_changes"></a>@endhtmlonly
@par
<B>Version 0.103.1</B> - <I>January 15 2013</I>
- @vdblink::tree::ValueAccessor tree::ValueAccessor@endlink read operations
  are now faster for four-level trees.
  (Preliminary benchmark tests suggest a 30-40% improvement.)
- For vector-valued grids, @vdblink::tools::compMin() tools::compMin@endlink
  and @vdblink::tools::compMax() tools::compMax@endlink now compare
  vector magnitudes instead of individual components.
- Migrated grid sampling code to a new file, Interpolation.h,
  and deprecated old files and classes.
- Added a level-set @vdblink::tools::LevelSetFracture fracture tool@endlink
  and a Fracture SOP.
- Added @vdblink::tools::sdfInteriorMask() tools::sdfInteriorMask@endlink,
  which creates a mask of the interior region of a level set grid.
- Fixed a bug in the mesh to volume converter that produced unexpected
  nonzero values for voxels at the intersection of two polygons,
  and another bug that produced narrow-band widths that didn&rsquo;t respect
  the background value when the half-band width was less than three voxels.
- @c houdini_utils::ParmFactory can now correctly generate ramp multi-parms.
- Made various changes for Visual C++ compatibility.
  <I>[Contributed by SESI]</I>
- The Convert SOP can now convert between signed distance fields and
  fog volumes and from volumes to meshes.
  <I>[Contributed by SESI]</I>
- For level sets, the From Mesh and From Particles SOPs now match
  the reference grid&rsquo;s narrow-band width.
- The Scatter SOP can now optionally scatter points in the interior
  of a level set.


@htmlonly <a name="v0_103_0_changes"></a>@endhtmlonly
@par
<B>Version 0.103.0</B> - <I>December 21 2012</I>
- The mesh to volume converter is now 60% faster at generating
  level sets with wide bands, and the From Mesh SOP is now interruptible.
- Fixed a threading bug in the recently-added
  @vdblink::tools::compReplace() compReplace@endlink tool
  that caused it to produce incorrect output.
- Added a @vdblink::tree::Tree::probeConstLeaf() probeConstLeaf@endlink
  method to the @vdblink::tree::Tree::probeConstLeaf() Tree@endlink,
  @vdblink::tree::ValueAccessor::probeConstLeaf() ValueAccessor@endlink
  and @vdblink::tree::RootNode::probeConstLeaf() node@endlink classes.
- The Houdini VDB primitive doesn&rsquo;t create a @c name attribute
  unnecessarily (i.e., if its grid&rsquo;s name is empty), but it now
  correctly allows the name to be changed to the empty string.
- Fixed a crash in the Vector Merge SOP when fewer than three grids
  were merged.
- The From Particles SOP now features a "maximum half-width" parameter
  to help avoid runaway computations.


@htmlonly <a name="v0_102_0_changes"></a>@endhtmlonly
@par
<B>Version 0.102.0</B> - <I>December 13 2012</I>
- Added @vdblink::tools::compReplace() tools::compReplace@endlink,
  which copies the active values of one grid into another, and added
  a "Replace A With Active B" mode to the Combine SOP.
- @vdblink::Grid::signedFloodFill() Grid::signedFloodFill@endlink
  no longer enters an infinite loop when filling an empty grid.
- Fixed a bug in the particle to level set converter that sometimes
  produced level sets with holes, and fixed a bug in the SOP that
  could result in random output.
- Fixed an issue in the frustum preview feature of the Create SOP
  whereby rendering very large frustums could cause high CPU usage.
- Added streamline support to the constrained advection scheme
  in the Advect Points SOP.
- Added an Advect Level Set SOP.


@htmlonly <a name="v0_101_1_changes"></a>@endhtmlonly
@par
<B>Version 0.101.1</B> - <I>December 11 2012</I> (DWA internal release)
- Partially reverted the Houdini VDB primitive&rsquo;s grid accessor methods
  to their pre-0.98.0 behavior.  A primitive&rsquo;s grid can once again
  be accessed by shared pointer, but now also by reference.
  Accessor methods for grid metadata have also been added, and the
  primitive now ensures that metadata and transforms are never shared.
- Fixed an intermittent crash in the From Particles SOP.


@htmlonly <a name="v0_101_0_changes"></a>@endhtmlonly
@par
<B>Version 0.101.0</B> - <I>December 6 2012</I> (DWA internal release)
- Partially reverted the @vdblink::Grid Grid@endlink&rsquo;s
  @vdblink::Grid::tree() tree@endlink and
  @vdblink::Grid::transform() transform@endlink accessor methods
  to their pre-0.98.0 behavior, eliminating copy-on-write but
  preserving their return-by-reference semantics.  These methods
  are now supplemented with a suite of
  @vdblink::Grid::treePtr() shared@endlink
  @vdblink::Grid::baseTreePtr() pointer@endlink
  @vdblink::Grid::transformPtr() accessors@endlink.
- Restructured the @vdblink::tools::meshToVolume
  mesh to volume converter@endlink for a 40% speedup
  and to be more robust to non-manifold geometry, to better preserve
  sharp features, to support arbitrary tree configurations and
  to respect narrow-band limits.
- Added a @c getNodeBoundingBox method to
  @vdblink::tree::RootNode::getNodeBoundingBox() RootNode@endlink,
  @vdblink::tree::InternalNode::getNodeBoundingBox() InternalNode@endlink
  and @vdblink::tree::LeafNode::getNodeBoundingBox() LeafNode@endlink
  that returns the index space spanned by a node.
- Made various changes for Visual C++ compatibility.
  <I>[Contributed by SESI]</I>
- Renamed the Reshape Level Set SOP to Offset Level Set.
- Fixed a crash in the Convert SOP and added support for conversion
  of empty grids.


@htmlonly <a name="v0_100_0_changes"></a>@endhtmlonly
@par
<B>Version 0.100.0</B> - <I>November 30 2012</I> (DWA internal release)
- Greatly improved the performance of the level set to fog volume
  @vdblink::tools::sdfToFogVolume() converter@endlink.
- Improved the performance of the
  @vdblink::tools::Filter::median() median filter@endlink
  and of level set @vdblink::tools::csgUnion() CSG@endlink operations.
- Reintroduced Tree::pruneLevelSet(), a specialized Tree::pruneInactive()
  for level-set grids.
- Added utilities to the @c houdini_utils library to facilitate the
  collection of a chain of adjacent nodes of a particular type
  so that they can be cooked in a single step.  (For example,
  adjacent @c xform SOPs could be collapsed by composing their
  transformation matrices into a single matrix.)
- Added pruning and flood-filling options to the Convert SOP.
- Reimplemented the Filter SOP, omitting level-set-specific filters
  and adding node chaining (to reduce memory usage when applying
  several filters in sequence).
- Added a toggle to the Read SOP to read grid metadata and
  transforms only.
- Changed the attribute transfer scheme on the From Mesh and
  From Particles SOPs to allow for custom grid names and
  vector type metadata.


@htmlonly <a name="v0_99_0_changes"></a>@endhtmlonly
@par
<B>Version 0.99.0</B> - <I>November 21 2012</I>
- Added @vdblink::Grid Grid@endlink methods that return non-<TT>const</TT>
  tree and transform references without triggering deep copies,
  as well as @c const methods that return @c const shared pointers.
- Added @c Grid methods to @vdblink::Grid::addStatsMetadata populate@endlink
  a grid&rsquo;s metadata with statistics like the active voxel count, and to
  @vdblink::Grid::getStatsMetadata retrieve@endlink that metadata.
  By default, statistics are now computed and added to grids
  whenever they are written to <TT>.vdb</TT> files.
- Added @vdblink::io::File::readGridMetadata io::File::readGridMetadata@endlink
  and @vdblink::io::File::readAllGridMetadata
  io::File::readAllGridMetadata@endlink methods to read just the
  grid metadata and transforms from a <TT>.vdb</TT> file.
- Fixed numerical precision issues in the
  @vdblink::tools::csgUnion csgUnion@endlink,
  @vdblink::tools::csgIntersection csgIntersection@endlink
  and @vdblink::tools::csgDifference csgDifference@endlink
  tools, and added toggles to optionally disable postprocess pruning.
- Fixed an issue in @c vdb_view with the ordering of GL vertex buffer calls.
  <I>[Contributed by Bill Katz]</I>
- Fixed an intermittent crash in the
  @vdblink::tools::ParticlesToLevelSet ParticlesToLevelSet@endlink tool,
  as well as a race condition that could cause data corruption.
- The @c ParticlesToLevelSet tool and From Particles SOP can now transfer
  arbitrary point attribute values from the input particles to output voxels.
- Fixed a bug in the Convert SOP whereby the names of primitives
  were lost during conversion, and another bug that resulted in
  arithmetic errors when converting empty grids.
- Fixed a bug in the Combine SOP that caused the Operation selection
  to be lost.


@htmlonly <a name="v0_98_0_changes"></a>@endhtmlonly
@par
<B>Version 0.98.0</B> - <I>November 16 2012</I>
- @vdblink::tree::Tree Tree@endlink and
  @vdblink::math::Transform Transform@endlink objects (and
  @vdblink::Grid Grid@endlink objects in the context of Houdini SOPs)
  are now passed and accessed primarily by reference rather than by
  shared pointer.
  <I>[Contributed by SESI]</I>
- Reimplemented @vdblink::math::CoordBBox CoordBBox@endlink to address several
  off-by-one bugs related to bounding box dimensions.
- Fixed an off-by-one bug in @vdblink::Grid::evalActiveVoxelBoundingBox()
  evalActiveVoxelBoundingBox@endlink.
- Introduced the @vdblink::tree::LeafManager LeafManager@endlink class,
  which will eventually replace the @c LeafArray class.  @c LeafManager supports
  dynamic buffers stored as a structure of arrays (SOA), unlike @c LeafArray,
  which supports only static buffers stored as an array of structures (AOS).
- Improved the performance of the
  @vdblink::tools::LevelSetFilter LevelSetFilter@endlink and
  @vdblink::tools::LevelSetTracker LevelSetTracker@endlink tools by rewriting
  them to use the new @vdblink::tree::LeafManager LeafManager@endlink class.
- Added @vdblink::tree::Tree::setValueOnly() Tree::setValueOnly@endlink and
  @vdblink::tree::ValueAccessor::setValueOnly()
  ValueAccessor::setValueOnly@endlink methods, which change the value of
  a voxel without changing its active state, and
  @vdblink::tree::Tree::probeLeaf() Tree::probeLeaf@endlink and
  @vdblink::tree::ValueAccessor::probeLeaf() ValueAccessor::probeLeaf@endlink
  methods that return the leaf node that contains a given voxel (unless
  the voxel is represented by a tile).
- Added a @vdblink::tools::LevelSetAdvection LevelSetAdvection@endlink tool
  that propagates and tracks narrow-band level sets.
- Introduced a new @vdblink::tools::GridSampler GridSampler@endlink class
  that supports world-space (or index-space) sampling of grid values.
- Changed the interpretation of the
  @vdblink::math::NonlinearFrustumMap NonlinearFrustumMap@endlink&rsquo;s
  @em taper parameter to be the ratio of the near and far plane depths.
- Added a @c ParmFactory::setChoiceList() overload that accepts
  (@em token, @em label) string pairs, and a @c setDefault() overload that
  accepts an STL string.
- Fixed a crash in the Combine SOP in Copy B mode.
- Split the Level Set Filter SOP into three separate SOPs,
  Level Set Smooth, Level Set Reshape and Level Set Renormalize.
  When two or more of these nodes are connected in sequence, they interact
  to reduce memory usage: the last node in the sequence performs
  all of the operations in one step.
- The Advect Points SOP can now output polyline streamlines
  that trace the paths of the points.
- Added an option to the Analysis SOP to specify names for output grids.
- Added camera-derived frustum transform support to the Create SOP.


@htmlonly <a name="v0_97_0_changes"></a>@endhtmlonly
@par
<B>Version 0.97.0</B> - <I>October 18 2012</I>
- Added a narrow-band @vdblink::tools::LevelSetTracker level set
  interface tracking tool@endlink (up to fifth-order in space but currently
  only first-order in time, with higher temporal orders to be added soon).
- Added a @vdblink::tools::LevelSetFilter level set filter tool@endlink
  to perform unrestricted surface smoothing (e.g., Laplacian flow),
  filtering (e.g., mean value) and morphological operations (e.g.,
  morphological opening).
- Added adaptivity to the @vdblink::tools::VolumeToMesh
  level set meshing tool@endlink for faster mesh extraction with fewer
  polygons, without postprocessing.
- Added a @vdblink::tree::ValueAccessor::touchLeaf()
  ValueAccessor::touchLeaf@endlink method that creates (if necessary)
  and returns the leaf node containing a given voxel.  It can be used
  to preallocate leaf nodes over which to run parallel algorithms.
- Fixed a bug in @vdblink::Grid::merge() Grid::merge@endlink whereby
  active tiles were sometimes lost.
- Added @vdblink::tree::LeafManager LeafManager@endlink, which is similar
  to @c LeafArray but supports a dynamic buffer count and allocates buffers
  more efficiently.  Useful for temporal integration (e.g., for level set
  propagation and interface tracking), @c LeafManager is meant to replace
  @c LeafArray, which will be deprecated in the next release.
- Added a @vdblink::tree::LeafNode::fill() LeafNode::fill@endlink method
  to efficiently populate leaf nodes with constant values.
- Added a @vdblink::tree::Tree::visitActiveBBox() Tree::visitActiveBBox@endlink
  method that applies a functor to the bounding boxes of all active tiles
  and leaf nodes and that can be used to improve the performance of
  ray intersection tests, rendering of bounding boxes, etc.
- Added a @vdblink::tree::Tree::voxelizeActiveTiles()
  Tree::voxelizeActiveTiles@endlink method to densify active tiles.
  While convenient and fast, this can produce large dense grids, so use
  it with caution.
- Repackaged @c Tree::pruneLevelSet() as a Tree::pruneOp()-compatible
  functor.  Tree::LevelSetPrune is a specialized Tree::pruneInactive
  for level-set grids and is used in interface tracking.
- Added a GridBase::pruneGrid() method.
- Added a @vdblink::Grid::hasUniformVoxels() Grid:hasUniformVoxels@endlink
  method.
- Renamed @c tools::dilate to
  @vdblink::tools::dilateVoxels() dilateVoxels@endlink and improved its
  performance.  The new name reflects the fact that the current
  implementation ignores active tiles.
- Added a @vdblink::tools::resampleToMatch() tools::resampleToMatch@endlink
  function that resamples an input grid into an output grid with a
  different transform such that, after resampling, the input and output grids
  coincide, but the output grid&rsquo;s transform is preserved.
- Significantly improved the performance of depth-bounded value
  iterators (@vdblink::tree::Tree::ValueOnIter ValueOnIter@endlink,
  @vdblink::tree::Tree::ValueAllIter ValueAllIter@endlink, etc.)
  when the depth bound excludes leaf nodes.
- Exposed the value buffers inside leaf nodes with
  @vdblink::tree::LeafNode::buffer() LeafNode::buffer@endlink.
  This allows for very fast access (const and non-const) to voxel
  values using linear array offsets instead of @ijk coordinates.
- In openvdb_houdini/UT_VDBTools.h, added operators for use with
  @c processTypedGrid that resample grids in several different ways.
- Added a policy mechanism to @c houdini_utils::OpFactory that allows for
  customization of operator names, icons, and Help URLs.
- Renamed many of the Houdini SOPs to make the names more consistent.
- Added an Advect Points SOP.
- Added a Level Set Filter SOP that allows for unrestricted surface
  deformations, unlike the older Filter SOP, which restricts surface
  motion to the initial narrow band.
- Added staggered vector sampling to the Sample Points SOP.
- Added a minimum radius threshold to the particle voxelization tool
  and SOP.
- Merged the Composite and CSG SOPs into a single Combine SOP.
- Added a tool and a SOP to efficiently generate narrow-band level set
  representations of spheres.
- In the Visualize SOP, improved the performance of tree topology
  generation, which is now enabled by default.


@htmlonly <a name="v0_96_0_changes"></a>@endhtmlonly
@par
<B>Version 0.96.0</B> - <I>September 24 2012</I>
- Fixed a memory corruption bug in the mesh voxelizer tool.
- Temporarily removed the optional clipping feature from the level set mesher.
- Added "Staggered Vector Field" to the list of grid classes in the Create SOP.


@htmlonly <a name="v0_95_0_changes"></a>@endhtmlonly
@par
<B>Version 0.95.0</B> - <I>September 20 2012</I>
- Added a quad @vdblink::tools::VolumeToMesh meshing@endlink tool for
  higher-quality level set meshing and updated the Visualizer SOP
  to use it.
- Fixed a precision error in the @vdblink::tools::meshToVolume
  mesh voxelizer@endlink and improved the quality of inside/outside
  voxel classification.  Output grids are now also
  @vdblink::Grid::setGridClass() classified@endlink as either level sets
  or fog volumes.
- Modified the @vdblink::tools::GridResampler GridResampler@endlink
  to use the signed flood fill optimization only on grids that are
  tagged as level sets.
- Added a @vdblink::math::Quat quaternion@endlink class to the
  math library and a method to return the
  @vdblink::math::Mat3::trace trace@endlink of a @c Mat3.
- Fixed a bug in the
  @vdblink::tree::ValueAccessor::ValueAccessor(const ValueAccessor&)
  ValueAccessor@endlink copy constructor that caused the copy to reference
  the original.
- Fixed a bug in @vdblink::tree::RootNode::setActiveState()
  RootNode::setActiveState@endlink that caused a crash
  when marking a (virtual) background voxel as inactive.
- Added a @c Tree::pruneLevelSet method that is similar to but faster than
  Tree::pruneInactive() for level set grids.
- Added fast leaf node voxel access
  @vdblink::tree::LeafNode::getValue(Index) const methods@endlink
  that index by linear offset (as returned by
  @vdblink::tree::LeafNode::ValueOnIter::pos() ValueIter::pos@endlink)
  instead of by @ijk coordinates.
- Added a @vdblink::tree::Tree::touchLeaf() Tree::touchLeaf@endlink
  method that can be used to preallocate a static tree topology over which
  to safely perform multithreaded processing.
- Added a grain size argument to @c LeafArray for finer control of parallelism.
- Modified the Makefile to make it easier to omit the <TT>doc</TT>,
  @c vdb_test and @c vdb_view targets.
- Added utility functions (in <TT>houdini/UT_VDBUtils.h</TT>) to convert
  between Houdini and OpenVDB matrix and vector types.
  <I>[Contributed by SESI]</I>
- Added accessors to @c GEO_PrimVDB that make it easier to directly access
  voxel data and that are used by the HScript volume expression functions
  in Houdini 12.5.  <I>[Contributed by SESI]</I>
- As of Houdini 12.1.77, the native transform SOP operates on OpenVDB
  primitives.  <I>[Contributed by SESI]</I>
- Added a Convert SOP that converts OpenVDB grids to Houdini volumes
  and vice-versa.


@htmlonly <a name="v0_94_1_changes"></a>@endhtmlonly
@par
<B>Version 0.94.1</B> - <I>September 7 2012</I>
- Fixed bugs in @vdblink::tree::RootNode RootNode@endlink and
  @vdblink::tree::InternalNode InternalNode@endlink @c setValue*() and
  @c fill() methods that could cause neighboring voxels to become inactive.
- Fixed a bug in
  @vdblink::tree::Tree::hasSameTopology() Tree::hasSameTopology@endlink
  that caused false positives when only active states and not values differed.
- Added a @vdblink::tree::Tree::hasActiveTiles() Tree::hasActiveTiles@endlink
  method.
- For better cross-platform consistency, substituted bitwise AND operations
  for right shifts in the @vdblink::tree::ValueAccessor ValueAccessor@endlink
  hash key computation.
- @c vdb_view no longer aborts when asked to surface a vector-valued
  grid&mdash;but it still doesn&rsquo;t render the surface.
- Made various changes for Visual C++ compatibility.
  <I>[Contributed by SESI]</I>
- Added an option to the MeshVoxelizer SOP to convert both open and
  closed surfaces to unsigned distance fields.
- The Filter SOP now allows multiple filters to be applied in
  user-specified order.


@htmlonly <a name="v0_94_0_changes"></a>@endhtmlonly
@par
<B>Version 0.94.0</B> - <I>August 30 2012</I>
- Added a @vdblink::Grid::topologyUnion() method@endlink to union
  just the active states of voxels from one grid with those of
  another grid of a possibly different type.
- Fixed an incorrect scale factor in the Laplacian diffusion
  @vdblink::tools::Filter::laplacian() filter@endlink.
- Fixed a bug in @vdblink::tree::Tree::merge() Tree::merge@endlink
  that could leave a tree with invalid value accessors.
- Added @vdblink::tree::TreeValueIteratorBase::setActiveState()
  TreeValueIteratorBase::setActiveState@endlink and deprecated
  @c setValueOn.
- Removed @c tools/FastSweeping.h.  It will be replaced with a much more
  efficient implementation in the near future.
- ZLIB compression of <TT>.vdb</TT> files is now optional,
  but enabled by default.  <I>[Contributed by SESI]</I>
- Made various changes for Clang and Visual C++ compatibility.
  <I>[Contributed by SESI]</I>
- The MeshVoxelizer SOP can now transfer arbitrary point and primitive
  attribute values from the input mesh to output voxels.


@htmlonly <a name="v0_93_0_changes"></a>@endhtmlonly
@par
<B>Version 0.93.0</B> - <I>August 24 2012</I>
- Renamed symbols in math/Operators.h to avoid ambiguities that
  GCC&nbsp;4.4 reports as errors.
- Simplified the API for the stencil version of the
  closest-point transform @vdblink::math::CPT operator@endlink.
- Added logic to
  @vdblink::io::Archive::readGrid() io::Archive::readGrid@endlink
  to set the grid name metadata from the descriptor if the metadata
  doesn&rsquo;t already exist.
- Added guards to prevent nesting of @c openvdb_houdini::Interrupter::start()
  and @c end() calls.


@htmlonly <a name="v0_92_0_changes"></a>@endhtmlonly
@par
<B>Version 0.92.0</B> - <I>August 23 2012</I>
- Added a Laplacian diffusion
  @vdblink::tools::Filter::laplacian() filter@endlink.
- Fixed a bug in the initialization of the sparse contour tracer
  that caused mesh-to-volume conversion to fail in certain cases.
- Fixed a bug in the curvature stencil that caused mean curvature
  filtering to produce wrong results.
- Increased the speed of the
  @vdblink::tools::GridTransformer GridTransformer@endlink
  by as much as 20% for fog volumes.
- Added optional pruning to the Resample SOP.
- Modified the PointSample SOP to allow it to work with ungrouped,
  anonymous grids.
- Fixed a crash in the LevelSetNoise SOP.


@htmlonly <a name="v0_91_0_changes"></a>@endhtmlonly
@par
<B>Version 0.91.0</B> - <I>August 16 2012</I>
- @vdblink::tools::GridTransformer tools::GridTransformer@endlink
  and @vdblink::tools::GridResampler tools::GridResampler@endlink
  now correctly (but not yet efficiently) process tiles in sparse grids.
- Added an optional @c CopyPolicy argument
  to @vdblink::GridBase::copyGrid() GridBase::copyGrid@endlink
  and to @vdblink::Grid::copy() Grid::copy@endlink that specifies
  whether and how the grid&rsquo;s tree should be copied.
- Added a @vdblink::GridBase::newTree() GridBase::newTree@endlink
  method that replaces a grid&rsquo;s tree with a new, empty tree of the
  correct type.
- Fixed a crash in
  @vdblink::tree::Tree::setValueOff(const Coord& xyz, const ValueType& value)
  Tree::setValueOff@endlink when the new value was equal to the
  background value.
- Fixed bugs in Tree::prune() that could result in output tiles with
  incorrect active states.
- Added @c librt to the link dependencies to address build failures
  on Ubuntu systems.
- Made various small changes to the Makefile and the source code
  that should help with Mac OS&nbsp;X compatibility.
- The Composite and Resample SOPs now correctly copy the input grid&rsquo;s
  metadata to the output grid.


@htmlonly <a name="v0_90_1_changes"></a>@endhtmlonly
@par
<B>Version 0.90.1</B> - <I>August 7 2012</I>
- Fixed a bug in the
  @vdblink::math::BBox::getCenter() BBox::getCenter()@endlink method.
- Added missing header files to various files.
- @vdblink::io::File::NameIterator::gridName()
  io::File::NameIterator::gridName()@endlink now returns a unique name
  of the form <TT>"name[1]"</TT>, <TT>"name[2]"</TT>, etc. if a file
  contains multiple grids with the same name.
- Fixed a bug in the Writer SOP that caused grid names to be discarded.
- The Resample SOP now correctly sets the background value of the
  output grid.


@htmlonly <a name="v0_90_0_changes"></a>@endhtmlonly
@par
<B>Version 0.90.0</B> - <I>August 3 2012</I> (initial public release)
- Added a basic GL viewer for OpenVDB files.
- Greatly improved the performance of two commonly-used @c Tree methods,
  @vdblink::tree::Tree::evalActiveVoxelBoundingBox()
  evalActiveVoxelBoundingBox()@endlink
  and @vdblink::tree::Tree::memUsage() memUsage()@endlink.
- Eliminated the @c GridMap class.  File I/O now uses STL containers
  of grid pointers instead.
- Refactored stencil-based tools (Gradient, Laplacian, etc.) and rewrote
  some of them for generality and better performance.  Most now behave
  correctly for grids with nonlinear index-to-world transforms.
- Added a @link FiniteDifference.h library@endlink of index-space finite
  difference operators.
- Added a Hermite grid type that compactly
  stores each voxel&rsquo;s upwind normals and can be used to convert volumes
  to and from polygonal meshes.
- Added a @link PointScatter.h tool@endlink (and a Houdini SOP)
  to scatter points randomly throughout a volume.

*/<|MERGE_RESOLUTION|>--- conflicted
+++ resolved
@@ -41,13 +41,9 @@
   and TBB&nbsp;malloc for all other builds.
 - Added a @c USE_COLORED_OUTPUT option to CMake to display compiler output
   in color.
-<<<<<<< HEAD
-- Add an OPENVDB_CODE_COVERAGE option to CMake.
+- Added an @c OPENVDB_CODE_COVERAGE option to CMake.
 - CMake now automatically detects and configures the CXX11 ABI requirement
   for Houdini builds.
-=======
-- Added an @c OPENVDB_CODE_COVERAGE option to CMake.
->>>>>>> 3cfda249
 
 @par
 Bug fixes:
