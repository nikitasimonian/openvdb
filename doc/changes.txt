--- conflicted
+++ resolved
@@ -5,6 +5,14 @@
 @htmlonly <a name="v7_0_1_changes"></a>@endhtmlonly
 @par
 <B>Version 7.0.1</B> - <I>In Development</I>
+
+@par
+Improvements:
+- Added GroupWriteHandle::setUnsafe() for faster performance when the group
+  array is known to be in-core and non-uniform.
+- Improved the CMake build for the OpenVDB Houdini library on Windows.
+  <I>[Reported&nbsp;by&nbsp;Ian&nbsp;Woodward]</I>
+- Remove some logic for compilers older than Visual&nbsp;Studio&nbsp;2019.
 
 @par
 Bug fixes:
@@ -17,17 +25,6 @@
   node boundaries, leading to voxels incorrectly being marked as inside the
   isosurface.
   <I>[Contributed&nbsp;by&nbsp;Tristan&nbsp;Barback]</I>
-
-@par
-Improvements:
-- Added GroupWriteHandle::setUnsafe() for faster performance when the group
-  array is known to be in-core and non-uniform.
-<<<<<<< HEAD
-- Remove some logic for compilers older than Visual&nbsp;Studio&nbsp;2019.
-=======
-- Improved the CMake build for the OpenVDB Houdini library on Windows.
-  <I>[Reported&nbsp;by&nbsp;Ian&nbsp;Woodward]</I>
->>>>>>> 2d881e63
 
 @par
 Houdini:
