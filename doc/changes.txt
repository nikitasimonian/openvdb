/**

@page changes Release Notes

@htmlonly <a name="v7_0_1_changes"></a>@endhtmlonly
@par
<B>Version 7.0.1</B> - <I>In Development</I>

@par
Bug fixes:
- Fixed a bug where grids with no active values might return true when the
  method <TT>evalActiveVoxelBoundingBox</TT> is called. The correct behavior is to
  only return true if the grid contains any active values.

@par
<<<<<<< HEAD
Improvements:
- Added GroupWriteHandle::setUnsafe() for faster performance when the group
  array is known to be in-core and non-uniform.
=======
Houdini:
- Platonic SOP is now verbified.
>>>>>>> 9a6fffa6

@htmlonly <a name="v7_0_0_changes"></a>@endhtmlonly
@par
<B>Version 7.0.0</B> - <I>December 6, 2019</I>

@par
<BLOCKQUOTE>
Some changes in this release (see @ref v7_0_0_ABI_changes "ABI changes" below)
alter the grid&nbsp;ABI so that it is incompatible with earlier versions of
the OpenVDB library, such as the ones built into Houdini up to and including
Houdini&nbsp;18.
To preserve ABI compatibility, when compiling OpenVDB or any dependent code
define the macro <TT>OPENVDB_ABI_VERSION_NUMBER=</TT><I>N</I>, where,
for example, <I>N</I> is 5 for Houdini&nbsp;17.0 and&nbsp;17.5 and 6 for
Houdini&nbsp;18.0.

As of this release, a C++14 compiler is required and the oldest supported
Houdini version is 17.0.
</BLOCKQUOTE>

@par
New features:
- @vdblink{tools::LevelSetMeasure, tools::LevelSetMeasure} can now compute multiple
  types of curvatures (averge and total Gaussian and mean curvature) as well as
  Euler characteristic and genus of level set surfaces.
- Most stencil classes now have an intersection method that detcts the axial
  directions of zero-crossings (as oppose to the existing boolean intersection test).
- The @vdblink{math::CurvatureStencil, math::CurvatureStencil} can now compute
  Gaussian and principal curvatures (in addition to mean curvature).
- Added @vdblink{tree::Tree::nodeCount,Tree::nodeCount}, which counts
  the number and type of nodes in a tree very efficiently.
- Added new @vdblink::tree::RootNode::addChild() RootNode::addChild@endlink and
  @vdblink::tree::InternalNode::addChild() InternalNode::addChild@endlink methods to
  allow the insertion of child nodes directly.

@par
Improvements:
- The minimum ABI for OpenVDB is now always enforced through CMake
  separately from other minimum dependency version variables.
- Added support for CMake 3.12 compatible @c Xxx_ROOT variables.
- Replaced the CMake @c USE_SYSTEM_LIBRARY_PATHS option with
  @c DISABLE_CMAKE_SEARCH_PATHS and removed the hard coded list of
  @c SYSTEM_LIBRARY_PATHS in favor of using CMake's default search procedure.
  @c SYSTEM_LIBRARY_PATHS can still be used as a global list of paths for all
  dependency searches.
- Improvements to OpenVDB's CMake module setup order in regards to CMake
  policy, minimum version and project calls.
- Replaced occurrences of boost::scoped_array with std::unique_ptr.
- Added an OPENVDB_SIMD option to CMake to optionally define SSE4.2 and
  AVX compiler flags, this is switched off by default.
- Made various small changes to improve Visual Studio compatiblity and
  deprecate some logic for compilers older than Visual Studio&nbsp;2017.
- Standardized CMake install locations using GNUInstallDirs. Importantly,
  this changes the default library installation folder from lib to lib64
  on some 64-bit systems, or to lib/multiarch-tuple on Debian
  <I>[Contributed&nbsp;by&nbsp;David&nbsp;Aguilar]</I>
- Added SIMD intrinsics to a few common NodeMask methods.
  <I>[Contributed&nbsp;by&nbsp;Konstantin]</I>

@par
Bug fixes:
- Fixed a bug in <TT>FindJemalloc.cmake</TT> where paths were not being handled
  correctly.
- Fixed a Windows build issue in openvdb_render.
- Fixed a non deterministic threading bug in @vdblink::tools::meshToVolume()
  mesh to volume@endlink during polygon voxelization which could result in
  different distance values.

@anchor v7_0_0_ABI_changes
@par
ABI changes:
- OpFactory destructor is now virtual as of ABI=7
- Added new virtual methods for copying const grids and replacing
  the metadata and/or the transform -
  @vdblink::GridBase::copyGridReplacingMetadata() GridBase::copyGridReplacingMetadata@endlink,
  @vdblink::GridBase::copyGridReplacingTransform() GridBase::copyGridReplacingTransform@endlink
  and @vdblink::GridBase::copyGridReplacingMetadataAndTransform()
  GridBase::copyGridReplacingMetadataAndTransform@endlink.
- AttributeArray copy constructor is now thread-safe.

@par
API changes:
- @vdblink{tools::VolumeToMesh::pointList(),VolumeToMesh::pointList} and
  @vdblink{tools::VolumeToMesh::polygonPoolList(),VolumeToMesh::polygonPoolList}
  now return a std::unique_ptr instead of a boost::scoped_array.
- @vdblink::points::AttributeArray::copyUncompressed() AttributeArray::copyUncompressed@endlink
  is now deprecated.

@par
Python:
- Removed the requirement of CMake&nbsp;3.14 for NumPy usage.
- Added support for Boost versions 1.65 and later when building
  the Python module with NumPy support through CMake.
- Improved CMake Python3 support.
- The Python Module is now disabled by default in CMake.

@par
Houdini:
- Fixed a bug in the Points Convert SOP during conversion from
  Houdini geometry to OpenVDB Points, where point group information could
  end up corrupted or cause a crash with non-contiguous point offsets (mesh
  inputs).
- Threaded the population of point group memberships during conversion from
  Houdini geometry to OpenVDB Points
- Added logic to the Rasterize&nbsp;Points SOP to suppress the output of
  non-finite attribute values due to subnormal input densities.
- Introduced a position compression option to the Scatter&nbsp;SOP for VDB
  Points and default to 16-bit fixed point.


@htmlonly <a name="v6_2_1_changes"></a>@endhtmlonly
@par
<B>Version 6.2.1</B> - <I>September 30, 2019</I>

@par
Bug fixes:
- Fixed a crash that arose from an inadvertent ABI change of an I/O class
  with the 6.2.0 release.
  The crash occured when attempting to write out
  a point data grid using an I/O routine from a different version of
  OpenVDB than the one with which the grid was authored and when
  one of those OpenVDB versions was 6.2.0.


@htmlonly <a name="v6_2_0_changes"></a>@endhtmlonly
@par
<B>Version 6.2.0</B> - <I>September 18, 2019</I>

@par
New features:
- Added @vdblink{tools::FindActiveValues,FindActiveValues}, which counts
  the active values in a tree that intersect a given bounding box.
- Added @vdblink{io::DelayedLoadMetadata,DelayedLoadMetadata}, which stores
  mask offsets and compression sizes on write to accelerate delayed load
  reading.

@par
Improvements:
- @vdblink{tree::LeafNode::modifyValue(),LeafNode::modifyValue} and
  @vdblink{tree::LeafNode::modifyValueAndActiveState(),
  LeafNode::modifyValueAndActiveState} now modify voxel values
  in place for improved performance.
- Added @vdblink{math::isInfinite(),math::isInfinite} and
  @vdblink{math::isNan(),math::isNan} to resolve Visual&nbsp;Studio
  compatibility issues with integer types.
- Made minor performance improvements to moving and filtering VDB points.
- Improved performance related to a mutex contention when appending
  multiple @vdblink{points::AttributeArray,AttributeArray}<I></I>s
  in parallel through various point operations.
- Significantly improved the performance of
  @vdblink::tools::createLevelSetSphere() createLevelSetSphere@endlink
  using threading.
- Improved directory and file path lookups of some CMake commands in
  the root <TT>CMakeLists.txt</TT>.
  <I>[Reported&nbsp;by&nbsp;Daniel&nbsp;Elliott]</I>
- Improved CMake support for GLFW versions 3.1 and later.
- <TT>FindOpenVDB.cmake</TT> now correctly propagates @c CXX version
  requirements.
- Added CMake support for linking against Jemalloc and TBB&nbsp;malloc
  and enabled Jemalloc by default for Linux and non-Maya builds
  and TBB&nbsp;malloc for all other builds.
- Added a @c USE_COLORED_OUTPUT option to CMake to display compiler output
  in color.
- Added an @c OPENVDB_CODE_COVERAGE option to CMake.
- CMake now automatically detects and configures the CXX11 ABI requirement
  for Houdini builds.
- CMake now issues deprecation warnings for 2017 VFX Reference Platform
  version dependencies. In particular, C++11-only compilers are now
  deprecated; OpenVDB&nbsp;7.0 will require a C++14-compatible compiler.

@par
Bug fixes:
- Replaced @b std::vector with @b std::deque as the underlying container
  for @vdblink{util::PagedArray,PagedArray}, to address a rare crash
  when reading from multiple threads while writing from another thread.
- Fixed a bug that could cause an empty
  @vdblink{math::CoordBBox::volume(),CoordBBox} to report nonzero volume.
- Fixed a bug in
  @vdblink{tools::computeScalarPotential(),computeScalarPotential}
  that could produce a corrupt result due to invalid memory access.
  <I>[Reported&nbsp;by&nbsp;Edwin&nbsp;Braun]</I>
- Partially reverted the
  @vdblink{tools::ClosestSurfacePoint,ClosestSurfacePoint}
  tool&rsquo;s distance calculations to their pre-OpenVDB&nbsp;5.0 behavior
  to address a bug in the
  @vdblink{tools::fillWithSpheres(),fillWithSpheres} tool
  that caused generated spheres to sometimes extend outside the target volume.
- CMake now correctly sets rpaths for the unit test binary.
- Addressed a Valgrind warning by allocating the point attribute array
  @vdblink{points::AttributeArray::registerType,registry}
  using a Meyers singleton.
  <I>[Contributed&nbsp;by&nbsp;Autodesk]</I>

@par
ABI changes:
- ABI versions&nbsp;3 and older are now deprecated, and support for them will
  be removed in a future release.
  Until then, define the macro @c OPENVDB_USE_DEPRECATED_ABI (or set the
  CMake @c OPENVDB_USE_DEPRECATED_ABI option to @c ON) to suppress deprecation
  messages when compiling OpenVDB or dependent code.

@par
API changes:
- Changed @vdblink{points::RandomLeafFilter::LeafMap,RandomLeafFilter::LeafMap}
  from a @b std::map to a @b std::unordered_map.
- Removed the @b TableT template argument from
  @vdblink{util::PagedArray,PagedArray}.
  The table type is now hardcoded to @b std::deque.
- The minimum supported version of GLFW is now&nbsp;3.1.

@par
Python:
- CMake now always produces a <TT>.so</TT> for the Python module
  on Linux and Unix platforms.
- Fixed a compile-time error when building the Python module for Python&nbsp;3.
  <I>[Reported&nbsp;by&nbsp;yurivict]</I>

@par
Houdini:
- OpenVDB SOPs are now displayed in an ASWF sub-menu of the VDB tab menu.
- Added API documentation and examples.
- Added @hvdblink{GEOvdbApply,GEOvdbApply}, which invokes a functor
  on a VDB primitive if the resolved grid type is a member of
  a given type list.
- Fixed a regression in the Fill&nbsp;SOP that caused it to modify VDBs
  in the input detail.
- The Combine&nbsp;SOP no longer crashes in <B>Copy&nbsp;B</B> mode when the
  destination is not a&nbsp;VDB.
- Added an @hulink{OpFactory::addSpareData(),OpFactory::addSpareData} method
  and @hulink{addOperatorSpareData(),addOperatorSpareData} and
  @hulink{getOperatorSpareData(),getOperatorSpareData} functions
  to manage spare data associated with operator types.
- Added an @c opsparedata HScript command and @c hou.NodeType.spareData
  and @c hou.NodeType.spareDataDict methods to retrieve spare data
  associated with operator types.
- Added a <TT>pythonrc.py</TT> startup script to set the tab menu visibility
  of nodes and their native Houdini equivalents, based on an
  <TT>OPENVDB_OPHIDE_POLICY</TT> environment variable.
- Added an @hulink{OpFactory::setInvisible(),OpFactory::setInvisible} method
  to hide nodes from tab menus.
- Added an
  @hvdblink{OpenVDBOpFactory::setNativeName(),OpenVDBOpFactory::setNativeName}
  method to pair OpenVDB nodes with their native Houdini equivalents.
- Added an @hulink{OpPolicy::getTabSubMenuPath(),OpPolicy::getTabSubMenuPath}
  method to allow @b OpPolicy subclasses to provide their own tab sub-menu path.
- OpenVDB nodes now override @b OP_Operator::getVersion to return
  a version string of the form @c "vdb6.2.0 houdini18.0.222".


@htmlonly <a name="v6_1_0_changes"></a>@endhtmlonly
@par
<B>Version 6.1.0</B> - <I>May 8, 2019</I>

@par
<BLOCKQUOTE>
As of this release, the oldest supported Houdini version is&nbsp;16.5.
</BLOCKQUOTE>

@par
New features:
- Added new @vdblink::QuatTraits QuatTraits@endlink,
  @vdblink::MatTraits MatTraits@endlink and
  @vdblink::ValueTraits ValueTraits@endlink type traits to complement
  @vdblink::VecTraits VecTraits@endlink and added an
  @vdblink::IsSpecializationOf IsSpecializationOf@endlink
  helper metafunction.
- Added support for @vdblink::Vec4SMetadata Vec4s@endlink,
  @vdblink::Vec4DMetadata Vec4d@endlink
  and @vdblink::Vec4IMetadata Vec4i@endlink metadata.
- Added a generic @vdblink::TypeList TypeList@endlink class.
- Added @vdblink::GridBase::apply() GridBase::apply@endlink,
  which invokes a functor on a grid if the resolved grid type
  is a member of a given type list.
- Added @vdblink::util::printTime() printTime@endlink, which outputs
  nicely formatted time information.
- Added a @link std::hash<openvdb::math::Coord> std::hash<Coord>@endlink
  template specialization.
- Added @vdblink::math::CoordBBox::moveMin moveMin@endlink and
  @vdblink::math::CoordBBox::moveMax moveMax@endlink methods to
  @vdblink::math::CoordBBox CoordBBox@endlink.

@par
Improvements:
- @vdblink::util::CpuTimer CpuTimer@endlink now makes use of
  @vdblink::util::printTime() printTime@endlink for nicer output,
  and its API has been improved.
- Significantly improved the performance of point data grid string attribute
  generation.
- @vdblink::points::AttributeArray::copy() AttributeArray::copy@endlink
  and the
  @vdblink::points::AttributeArray::operator=() AttributeArray@endlink
  copy assignment operator are now thread-safe.
- The command-line tools (<TT>vdb_print</TT>, etc.) now include
  the library ABI version in their <TT>-version</TT> output.
- Further improved the responsiveness of the
  @link MeshToVolume.h mesh to volume@endlink converter to interrupt requests.
- The CMake build system has been significantly improved to support a
  wider range of build options and use cases.
  This includes better dependency handling and status reporting, find module
  installation for external use, more robust handling of different platform
  configurations and the introduction of dependency and build documentation.

@par
Bug fixes:
- Fixed a bug in the @link tools/Clip.h clip@endlink tool that caused
  some grid metadata to be discarded.
- Added a check to @vdblink::points::setGroup() points::setGroup@endlink
  to compare the maximum index of the provided
  @vdblink::tools::PointIndexTree PointIndexTree@endlink
  to the size of the membership vector.
- Fixed a race condition introduced in ABI&nbsp;6 when moving points
  in point data grids, due to non-const access to an
  @vdblink::points::AttributeArray AttributeArray@endlink
  triggering a copy-on-write.
- Fixed a bug that caused the @link MeshToVolume.h mesh to volume@endlink
  converter to consume unlimited memory when it encountered NaNs
  in vertex positions.
- Fixed a rounding error bug in
  @link PointConversion.h point conversion@endlink when using
  single-precision floating-point.
- Addressed some type conversion issues and other issues reported by
  GCC&nbsp;6.
- Fixed a crash in @vdblink::tools::extractActiveVoxelSegmentMasks()
  extractActiveVoxelSegmentMasks@endlink
  when the first leaf node had no active voxels.
  <I>[Reported&nbsp;by&nbsp;Rick&nbsp;Hankins]</I>
- Fixed a bug in @vdblink::tools::segmentActiveVoxels() segmentActiveVoxels@endlink
  and @vdblink::tools::segmentSDF() segmentSDF@endlink where inactive leaf
  nodes were only pruned when there was more than one segment.
- Fixed a crash in point moving when using group filters.
- Fixed a bug where the stride of existing attributes was being ignored during
  copy-construction of an @vdblink::points::AttributeSet AttributeSet@endlink.
- Fixed a bug that caused @vdblink::points::AttributeArray::operator==()
  AttributeArray@endlink equality operators to fail for attributes
  with non-constant strides.

@par
API changes:
- Moved the @vdblink::CopyConstness CopyConstness@endlink metafunction from
  @link tree/TreeIterator.h TreeIterator.h@endlink to @link Types.h@endlink.

@par
Houdini:
- The Points&nbsp;Convert SOP now reports NaN Positions as warnings when
  converting from Houdini Points to VDB Points.
- Fixed a bug where the Points&nbsp;Convert&nbsp;SOP was incorrectly ignoring
  point attributes with the same name as an existing point group.
- The Transform&nbsp;SOP now supports frustum transforms by applying the
  transformation to the internal affine map.
- Changed the labels (but not the opnames) of several SOPs to match
  the corresponding native Houdini SOPs.
  The new labels are Morph&nbsp;SDF, Project&nbsp;Non-Divergent,
  Rebuild&nbsp;SDF, Renormalize&nbsp;SDF, Reshape&nbsp;SDF,
  Segment&nbsp;by&nbsp;Connectivity, Smooth&nbsp;SDF,
  Topology&nbsp;to&nbsp;SDF, and Visualize&nbsp;Tree.
- Added an @b OpPolicy::getFirstName method to allow @b OpPolicy subclasses
  to provide their own first name scheme.
- Added an @b OpPolicy::getLabelName method to allow @b OpPolicy subclasses
  to provide their own label naming scheme for tab menus.
- Added type lists for sets of commonly used grid types, including
  @b ScalarGridTypes, @b Vec3GridTypes, @b AllGridTypes, etc.
- The Vector&nbsp;Merge SOP now copies metadata from the representative
  scalar grid.
- Deprecated @b SOP_NodeVDB::duplicateSourceStealable,
  @b houdini_utils::getNodeChain and @b houdini_utils::OP_EvalScope.

@par
Python:
- Added limited support for @ref secPtContents "point data grids",
  comprising I/O and metadata functionality for now.
- Added support for @vdblink::Mat4SMetadata Mat4s@endlink
  and @vdblink::Mat4DMetadata Mat4d@endlink metadata, in the form of nested
  Python lists (e.g., <TT>[[1,0,0,0], [0,1,0,0], [0,0,1,0], [0,0,0,1]]</TT>).


@htmlonly <a name="v6_0_0_changes"></a>@endhtmlonly
@par
<B>Version 6.0.0</B> - <I>December 18, 2018</I>

@par
<BLOCKQUOTE>
Some changes in this release (see @ref v6_0_0_ABI_changes "ABI changes" below)
alter the grid&nbsp;ABI so that it is incompatible with earlier versions of
the OpenVDB library, such as the ones built into Houdini up to and including
Houdini&nbsp;17.
To preserve ABI compatibility, when compiling OpenVDB or any dependent code
define the macro <TT>OPENVDB_ABI_VERSION_NUMBER=</TT><I>N</I>, where,
for example, <I>N</I> is 3 for Houdini&nbsp;15, 15.5 and&nbsp;16,
4 for Houdini&nbsp;16.5 and 5 for Houdini&nbsp;17.0.
</BLOCKQUOTE>

@par
New features:
- Added support to the
  @link ParticlesToLevelSet.h ParticlesToLevelSet@endlink tool
  for fast rasterization of particles into boolean mask grids.
- Added convenience functions
  @vdblink::tools::particlesToSdf() particlesToSdf@endlink,
  @vdblink::tools::particleTrailsToSdf() particleTrailsToSdf@endlink,
  @vdblink::tools::particlesToMask() particlesToMask@endlink
  and @vdblink::tools::particleTrailsToMask() particleTrailsToMask@endlink
  for common particle rasterization use cases.
- Added batch copying functions @vdblink::points::AttributeArray::copyValues()
  AttributeArray::copyValues@endlink and
  @vdblink::points::AttributeArray::copyValuesUnsafe()
  AttributeArray::copyValuesUnsafe@endlink that significantly outperform
  the older @vdblink::points::AttributeArray::set()
  AttributeArray::set@endlink method.

@par
Improvements:
- Improved the responsiveness of the
  @link MeshToVolume.h mesh to volume@endlink converter to interrupt requests.
- Attempts to use a partially deserialized
  @vdblink::points::AttributeArray AttributeArray@endlink now errors.
- Updated point deletion to use faster batch copying for ABI=6+.
- Methods relating to in-memory Blosc compression for
  @vdblink::points::AttributeArray::compress() AttributeArray@endlink
  now do nothing and have been marked deprecated resulting in memory savings
  for ABI=6+.

@par
Bug fixes:
- Fixed various signed/unsigned casting issues to resolve compiler warnings
  when moving points in point data grids.

@anchor v6_0_0_ABI_changes
@par
ABI changes:
- Added multiple new virtual functions to
  @vdblink::points::AttributeArray AttributeArray@endlink.
- Changed the order and size of member variables in
  @vdblink::points::AttributeArray AttributeArray@endlink
  and @vdblink::points::TypedAttributeArray TypedAttributeArray@endlink.

@par
API changes:
- Removed a number of methods that were deprecated in version&nbsp;5.0.0 or
  earlier.
- Removed the experimental @b ValueAccessor::newSetValue method.
- Deprecated @vdblink::points::AttributeArray::compress()
  AttributeArray@endlink methods relating to in-memory Blosc compression.

@par
Houdini:
- The Convert and To&nbsp;Polygons SOPs now correctly transfer vertex
  attributes when the output is a polygon soup.
- Added an option to the Visualize&nbsp;SOP to display leaf nodes as points.
- Renamed the Visualize&nbsp;SOP&rsquo;s <TT>leafmode</TT>,
  <TT>internalmode</TT>, <TT>tilemode</TT> and <TT>voxelmode</TT> parameters
  to <TT>leafstyle</TT>, <TT>internalstyle</TT>, etc. and converted them
  from ordinals to strings.
- Made various improvements to viewport rendering of point data grids.
- Added a <B>ParmFactory::setInvisible</B> method to allow parameters
  to be marked as hidden.  This is useful for multi-parms,
  whose child parameters cannot be made obsolete.
- Removed the option to use in-memory Blosc compression from the
  Points&nbsp;Convert&nbsp;SOP as this feature has now been deprecated.
- Made various small changes for Houdini&nbsp;17 compatibility.


@htmlonly <a name="v5_2_0_changes"></a>@endhtmlonly
@par
<B>Version 5.2.0</B> - <I>August 13, 2018</I>

@par
New features:
- Added @link points/PointAdvect.h tools@endlink to advect points
  stored in point data grids through velocity fields.
  <I>[Contributed&nbsp;by&nbsp;Dan&nbsp;Bailey]</I>
- For point data grids, voxel data can now be
  @vdblink::points::prefetch() prefetched@endlink independently of
  position or other attributes.
  <I>[Contributed&nbsp;by&nbsp;Dan&nbsp;Bailey]</I>
- Added @link points/PointSample.h tools@endlink to sample voxel values
  onto points stored in point data grids.
  <I>[Contributed&nbsp;by&nbsp;Double&nbsp;Negative]</I>

@par
Improvements:
- The @vdblink::tools::UniformPointScatter UniformPointScatter@endlink tool
  now generates points in &ldquo;points per volume&rdquo; mode even when
  the product of the density and the voxel volume is less than one,
  and the point count now varies continuously with the density.
- Added a minimum/maximum sphere count argument to the
  @vdblink::tools::fillWithSpheres() fillWithSpheres@endlink tool.
  (The previous version, now deprecated, supported only a maximum
  sphere count.)
- Added a method to the level set tracking tool to enable and disable
  @vdblink::tools::LevelSetTracker::setTrimming() trimming@endlink
  of voxels outside the narrow band.
  Previously, trimming was always enabled, which caused dense SDFs
  to be converted to narrow-band level sets.
- Added @b state methods to point data
  @link points/IndexFilter.h index filters@endlink to improve
  optimization opportunities.
  <I>[Contributed&nbsp;by&nbsp;Dan&nbsp;Bailey]</I>
- Added @vdblink::points::ActiveFilter active@endlink
  and @vdblink::points::InactiveFilter inactive@endlink value mask
  point data index filters.
  <I>[Contributed&nbsp;by&nbsp;Dan&nbsp;Bailey]</I>
- Replaced include/exclude group list parameters with filter functors
  in various point data functions.
  <I>[Contributed&nbsp;by&nbsp;Dan&nbsp;Bailey]</I>
- Refactored and simplified the
  @link points/PointCount.h point count@endlink API.
  <I>[Contributed&nbsp;by&nbsp;Dan&nbsp;Bailey]</I>
- Computing cumulative per-leaf point offsets is now parallelized.
  <I>[Contributed&nbsp;by&nbsp;Dan&nbsp;Bailey]</I>
- Made various small changes for Visual Studio&nbsp;2017 compatibility.
  <I>[Contributed by Edward&nbsp;Lam]</I>

@par
Bug fixes:
- Fixed a bug that could cause an infinite loop when iterating over
  an empty root node.
- Fixed namespace-related bugs in
  @vdblink::math::Tuple::isZero() Tuple::isZero@endlink
  and @vdblink::math::Mat::isZero() Mat::isZero@endlink that led to
  compile-time errors.
- Fixed type conversion bugs in the vector-to-vector <A HREF=
  "namespaceopenvdb_1_1v5__2_1_1math.html#rotation_v1_v2"><B>rotation</B></A>
  function that made it impossible for it to return a single-precision
  rotation matrix, and modified the function to accept @b Vec3 arguments
  of any value type.
- Fixed a bug in the @link MeshToVolume.h mesh to volume@endlink converter
  that made it uninterruptible in certain cases even though
  an interrupter was provided.
  <I>[Reported&nbsp;by&nbsp;Doug&nbsp;Epps]</I>

@par
Houdini:
- Added an option to the From&nbsp;Particles&nbsp;SOP to output an
  interior mask grid.
- Added options to the Metadata&nbsp;SOP to set the grid name
  and to propagate metadata to primitive attributes and vice-versa.
- Modified <A HREF=
  "http://www.sidefx.com/docs/hdk16.5/class_g_u___prim_v_d_b.html#af9274e93cc2d5d8d1f001aa7a286180a">
  <B>convertVolumesToVDBs</B></A> to set the output VDBs&rsquo; grid names
  to the names of the volume primitives.
- Added an option to the Offset&nbsp;Level&nbsp;Set,
  Renormalize&nbsp;Level&nbsp;Set, Smooth&nbsp;Level&nbsp;Set
  and Resize&nbsp;Narrow&nbsp;Band&nbsp;SOPs to enable and disable
  trimming of voxels outside the narrow band.
  Previously, trimming was always enabled, which caused dense SDFs
  to be converted to narrow-band level sets.
- Fixed a bug in the Resample&nbsp;SOP that prevented it from reading
  a reference VDB from the second input.
- Added an option to the Scatter&nbsp;SOP to scatter points only on
  an isosurface of a signed distance field.
- The Scatter&nbsp;SOP now generates points in Point&nbsp;Density mode
  even when the product of the density and the voxel volume is less than one,
  and the point count now varies continuously with the density.
- Added a minimum sphere count option to the To&nbsp;Spheres&nbsp;SOP.
- Added enable/disable toggles to the To&nbsp;Spheres&nbsp;SOP&rsquo;s
  minimum and maximum radius parameters and eliminated the world space
  radius parameters.
  The remaining minimum and maximum parameters, formerly the voxel space
  radii, are now used in both world unit and voxel unit modes.
- Added transform and rotation order options to the Transform&nbsp;SOP.
- Added support to the Advect&nbsp;Points&nbsp;SOP for advecting points
  stored in point data grids.
  <I>[Contributed&nbsp;by&nbsp;Dan&nbsp;Bailey]</I>
- Added support to the Sample&nbsp;Points&nbsp;SOP for sampling onto points
  stored in point data grids.
  <I>[Contributed&nbsp;by&nbsp;Double&nbsp;Negative]</I>


@htmlonly <a name="v5_1_0_changes"></a>@endhtmlonly
@par
<B>Version 5.1.0</B> - <I>April 10, 2018</I>

@par
New features:
- Added an option to
  @vdblink::points::deleteFromGroups() points::deleteFromGroups@endlink
  to delete the groups as well as the points.
  <I>[Contributed&nbsp;by&nbsp;Nick&nbsp;Avramoussis]</I>
- Added a @c header_test Makefile target that checks library header files
  for dependencies on missing or indirectly included headers.
  <I>[Contributed&nbsp;by&nbsp;Dan&nbsp;Bailey]</I>
- Added support for @vdblink::math::Mat3s Mat3s@endlink and
  @vdblink::math::Mat3d Mat3d@endlink point data
  @vdblink::points::TypedAttributeArray typed attributes@endlink.
  <I>[Contributed&nbsp;by&nbsp;Dan&nbsp;Bailey]</I>

@par
Improvements:
- Added per-test timings to <TT>vdb_test</TT> to help in identifying
  performance regressions.
- @vdblink::zeroVal zeroVal@endlink now returns a zero matrix instead of
  an identity matrix for @vdblink::math::Mat4s Mat4s@endlink
  and @vdblink::math::Mat4d Mat4d@endlink, and it is now also defined
  (and returns a zero matrix) for @vdblink::math::Mat3s Mat3s@endlink
  and @vdblink::math::Mat3d Mat3d@endlink.

@par
Python:
- Fixed a bug introduced in version&nbsp;3.2.0 that caused
  boolean and integer values added to a grid&rsquo;s metadata
  to be stored as floating-point values.

@par
Houdini:
- Added options to the Clip&nbsp;SOP to expand or shrink the clipping region
  and, when clipping to a camera frustum, to set the near and far
  clipping planes.
- Added output grid naming options to the Points&nbsp;Convert&nbsp;SOP.
- Added a Keep&nbsp;Original&nbsp;Geometry toggle to the
  Points&nbsp;Convert&nbsp;SOP and improved the efficiency of point unpacking.
  <I>[Contributed&nbsp;by&nbsp;Dan&nbsp;Bailey]</I>
- Added an option to the Points&nbsp;Delete&nbsp;SOP to delete point groups.
  <I>[Contributed&nbsp;by&nbsp;Nick&nbsp;Avramoussis]</I>
- Fixed a rare crash when extracting points from a point data primitive.
  <I>[Contributed by Jeff&nbsp;Lait]</I>
- Added a @b SOP_NodeVDB::evalStdString method that facilitates
  string parameter evaluation in expressions, e.g.,
  <TT>matchGroup(*gdp,&nbsp;evalStdString("group",&nbsp;time))</TT>.
- Removed the deprecated @b openvdb_houdini::validateGeometry function.
  Use @b convertGeometry instead.
- Added a @b SOP_NodeVDB::matchGroup overload that eliminates the need
  to @c const_cast the @b GU_Detail.
  <I>[Contributed by Jeff&nbsp;Lait]</I>
- Grid transforms are now more aggressively simplified, making it less likely
  to produce nonuniform voxels erroneously.
  <I>[Contributed by Jeff&nbsp;Lait]</I>
- Fixed a bug when copying and pasting a Create&nbsp;SOP that could cause
  the Voxel&nbsp;Size toggle to change state.
- Added a @b houdini_utils::OpFactory::setVerb method to register
  <A HREF="http://www.sidefx.com/docs/houdini/model/compile">
  compilable</A>&nbsp;SOPs.
- Made @b SOP_NodeVDB::cookMySop @c final (that is, non-overridable)
  to facilitate the implementation of compilable SOPs.
  Override @b SOP_NodeVDB::cookVDBSop instead.
  (In most cases, it suffices to rename @b cookMySop to @b cookVDBSop.)
- Renamed some parameters on the following SOPs to match the equivalent
  native Houdini nodes: Advect, Advect&nbsp;Points, Analysis, Combine, Filter,
  Fracture, From&nbsp;Particles, From&nbsp;Polygons, Morph&nbsp;Level&nbsp;Set,
  Occlusion&nbsp;Mask, Offset&nbsp;Level&nbsp;Set, Points&nbsp;Group, Resample,
  Resize&nbsp;Narrow&nbsp;Band, Smooth&nbsp;Level&nbsp;Set,
  Topology&nbsp;To&nbsp;Level&nbsp;Set, Vector&nbsp;Merge, and Visualize.
- Added @b SOP_VDBCacheOptions, a convenience base class for
  compilable&nbsp;SOPs.
  <I>[Contributed by Jeff&nbsp;Lait]</I>
- Converted most SOPs into compilable SOPs.


@htmlonly <a name="v5_0_0_changes"></a>@endhtmlonly
@par
<B>Version 5.0.0</B> - <I>November 6, 2017</I>

@par
<BLOCKQUOTE>
Some changes in this release (see @ref v5_0_0_ABI_changes "ABI changes" below)
alter the grid&nbsp;ABI so that it is incompatible with earlier versions of
the OpenVDB library, such as the ones built into Houdini up to and including
Houdini&nbsp;16.
To preserve ABI compatibility, when compiling OpenVDB or any dependent code
define the macro <TT>OPENVDB_ABI_VERSION_NUMBER=</TT><I>N</I>, where,
for example, <I>N</I> is 3 for Houdini&nbsp;15, 15.5 and&nbsp;16 and 4
for Houdini&nbsp;16.5.
</BLOCKQUOTE>

@par
New features:
- Added a @vdblink::getLibraryAbiVersionString()
  getLibraryAbiVersionString@endlink function, which returns a
  string such as <TT>"5.0.0abi3"</TT>.
- Added a @vdblink::WeakPtr weak pointer@endlink type alias for ABI
  compatibility.
- Metadata fields of unregistered types are no longer discarded after
  being read from a <TT>.vdb</TT> file, and although their values are not
  printable, they can be written back to disk.
- Added a @c DESTDIR_LIB_DIR Makefile variable for Linux multiarch support.
  <I>[Contributed&nbsp;by&nbsp;Mathieu&nbsp;Malaterre]</I>
- Added tools to create @link tools/PotentialFlow.h potential flow@endlink
  fields, as described in the 2017&nbsp;SIGGRAPH OpenVDB course.
  <I>[Contributed&nbsp;by&nbsp;Double&nbsp;Negative]</I>
- Added @link points/PointMask.h tools@endlink to create mask grids from
  point data grids and to compute
  @vdblink::points::pointCountGrid() point counts@endlink.
  <I>[Contributed&nbsp;by&nbsp;Dan&nbsp;Bailey]</I>
- Added @link points/PointScatter.h tools@endlink to scatter
  @ref secPtOverview "OpenVDB points" randomly throughout a volume.
  <I>[Contributed&nbsp;by&nbsp;Nick&nbsp;Avramoussis]</I>

@par
Improvements:
- Significantly improved the performance of point data grid
  @vdblink::points::MultiGroupFilter group filters@endlink.
  <I>[Contributed&nbsp;by&nbsp;Double&nbsp;Negative]</I>

@par
Bug fixes:
- Fixed bugs in the
  @vdblink::tools::ClosestSurfacePoint ClosestSurfacePoint@endlink tool&rsquo;s
  distance calculations that caused searches to produce incorrect results.
- Fixed a locking issue that affected multithreaded access to
  @vdblink::points::PointDataLeafNode PointDataLeafNode@endlink&zwj;s
  when delayed loading was in effect.
  <I>[Contributed&nbsp;by&nbsp;Dan&nbsp;Bailey]</I>

@anchor v5_0_0_ABI_changes
@par
ABI changes:
- Made @vdblink::tree::InternalNode InternalNode@endlink&rsquo;s destructor
  non-virtual.
- The @ref v4_0_2_delayed_load_fix "fix" for a delayed-loading race condition
  in the @vdblink::tree::LeafBuffer LeafBuffer@endlink class that was only
  partially rolled out in the previous release is now enabled on all platforms.
- Replaced a bit flag with an atomic integer in
  @vdblink::points::AttributeArray points::AttributeArray@endlink
  to address a threading issue during delayed loading.
  <I>[Contributed&nbsp;by&nbsp;Dan&nbsp;Bailey]</I>
- Deprecated the @c OPENVDB_2_ABI_COMPATIBLE and @c OPENVDB_3_ABI_COMPATIBLE
  macros in favor of a new @c OPENVDB_ABI_VERSION_NUMBER macro.
  The new macro defaults to the library major version number but can be
  set at compile time to an earlier version number to disable ABI changes
  since that version.
  (Older ABIs will not be supported indefinitely, however.)
  For example, compile OpenVDB and any dependent code with
  <TT>-DOPENVDB_ABI_VERSION_NUMBER=4</TT> to use the 4.x&nbsp;ABI.

@par
API changes:
- Replaced @b tools::ClosestSurfacePoint::initialize with
  @vdblink::tools::ClosestSurfacePoint::create()
  tools::ClosestSurfacePoint::create@endlink,
  which returns a newly-allocated and properly initialized object.
- Removed methods that were deprecated in version&nbsp;4.0.0 or earlier,
  including @b io::File::readGridPartial, @b points::initialize,
  @b points::uninitialize and @b util::PagedArray::pop_back.
- Deprecated @vdblink::IllegalValueException IllegalValueException@endlink
  in favor of @vdblink::ValueError ValueError@endlink.
- Changed the naming scheme for the
  @link OPENVDB_VERSION_NAME library namespace@endlink
  from <B>openvdb::v</B><I>X</I><B>_</B><I>Y</I><B>_</B><I>Z</I>
  to <B>openvdb::v</B><I>X</I><B>_</B><I>Y</I><B>abi</B><I>N</I>,
  where @e X, @e Y, @e Z and @e N are the major, minor, patch and ABI
  version numbers, respectively.
  The <B>abi</B><I>N</I> suffix is added only when the library is built
  using an older ABI version.

@par
Python:
- Reimplemented NumPy support for Boost&nbsp;1.65 compatibility.

@par
Houdini:
- Fixed bugs that caused the Ray&nbsp;SOP&rsquo;s closest surface point
  searches to produce incorrect results.
- Changed the @b VdbPrimCIterator::FilterFunc type from @b boost::function
  to @b std::function.
- Changed the @b houdini_utils::OpPolicyPtr type from @b boost:shared_ptr
  to @b std::shared_ptr.
- Debug-level log messages generated by OpenVDB are no longer forwarded
  to Houdini&rsquo;s error manager.
- Fixed a bug in the Read&nbsp;SOP that made it impossible to select among
  grids of the same name in a file.
- Added @b houdini_utils::ParmFactory::setAttrChoiceList, a convenience
  method for the creation of menus of attributes.
- Added a Potential&nbsp;Flow&nbsp;SOP.
  <I>[Contributed&nbsp;by&nbsp;Double&nbsp;Negative]</I>
- Added point data grid support to the Scatter&nbsp;SOP.
  <I>[Contributed&nbsp;by&nbsp;Nick&nbsp;Avramoussis]</I>
- Added mask and point count output options to the
  Points&nbsp;Convert&nbsp;SOP.
  <I>[Contributed&nbsp;by&nbsp;Dan&nbsp;Bailey]</I>


@htmlonly <a name="v4_0_2_changes"></a>@endhtmlonly
@par
<B>Version 4.0.2</B> - <I>July 28, 2017</I>
@par
New features:
- Added @vdblink::tools::compActiveLeafVoxels compActiveLeafVoxels@endlink,
  which composites active voxel values from a source tree into a destination
  tree.
  It is threaded and faster than existing tools that merge trees, however
  it operates only on leaf nodes.
- Added a <TT>vdb_test&nbsp;-f</TT> option that reads a list of tests
  to be run from a text file.
- Added functions for @link points/PointDelete.h deleting points@endlink
  from point data grids based on group membership.
  <I>[Contributed&nbsp;by&nbsp;Double&nbsp;Negative]</I>
- Enabled display of point data grids in <TT>vdb_view</TT>.
  <I>[Contributed&nbsp;by&nbsp;Nick&nbsp;Avramoussis]</I>
- Added a view mode indicator to <TT>vdb_view</TT>.
- Added @vdblink::math::Mat::isFinite() isFinite@endlink,
  @vdblink::math::Mat::isNan() isNan@endlink, and
  @vdblink::math::Mat::isZero() isZero@endlink methods to
  @vdblink::math::Mat math::Mat@endlink and added
  @vdblink::math::Tuple::isZero() isZero@endlink to
  @vdblink::math::Tuple math::Tuple@endlink.
- Added @vdblink::tools::interiorMask() tools::interiorMask@endlink,
  which constructs a boolean mask grid from the active voxels of an
  input grid or, if the input grid is a level set, from the interior
  voxels of the level set.
- Added @vdblink::math::CoordBBox::begin() begin@endlink
  and @vdblink::math::CoordBBox::end() end@endlink iterator methods
  (and related methods) to @vdblink::math::CoordBBox CoordBBox@endlink,
  so that it can be used in range-based <TT>for</TT>&nbsp;loops.
- The @link tools/Clip.h clip@endlink tool now accepts either a box,
  a mask grid or a camera frustum as the clipping region.
  The latter is new in this version.

@par
Improvements:
- Moved the @vdblink::math::Tuple::isFinite() isFinite@endlink,
  @vdblink::math::Tuple::isInfinite() isInfinite@endlink,
  and @vdblink::math::Tuple::isNan() isNan@endlink methods from
  @vdblink::math::Vec3 math::Vec3@endlink et&nbsp;al.
  to @vdblink::math::Tuple math::Tuple@endlink.

@par
Bug fixes:
- @anchor v4_0_2_delayed_load_fix
  Fixed a delayed-loading race condition that could result in crashes.
  <I>[Reported&nbsp;by&nbsp;Dan&nbsp;Bailey]</I>
  <BLOCKQUOTE>
  @b Note: To preserve ABI compatibility, this fix is currently enabled
  only on platforms for which the alignment of a
  <TT>tbb::atomic&lt;uint32_t&gt;</TT> is the same as for a @c uint32_t.
  On other platforms, warnings will be logged during OpenVDB initialization,
  and it is recommended to disable delayed loading in that case (for example,
  by defining the environment variable @c OPENVDB_DISABLE_DELAYED_LOAD).
  </BLOCKQUOTE>
- Fixed a delayed-loading memory leak in the
  @vdblink::points::PointDataLeafNode PointDataLeafNode@endlink.
  <I>[Contributed&nbsp;by&nbsp;Double&nbsp;Negative]</I>
- Changed the random number seeding mechanism for <TT>.vdb</TT> file UUIDs
  to avoid duplicate&nbsp;IDs.
  <I>[Reported&nbsp;by&nbsp;Jason&nbsp;Lefley]</I>
- Fixed an off-by-one bug in the
  @vdblink::tools::GridResampler resampler@endlink that produced grid patterns
  of missing interior voxels for scale factors greater than one.

@par
Houdini:
- As of Houdini&nbsp;16.0.549, @c houdini_utils::OpFactory can generate
  help cards for operators automatically.
  New @c OpFactory::setDocumentation and @c ParmFactory::setDocumentation
  methods allow one to add custom help text in
  <A HREF="http://www.sidefx.com/docs/houdini/help/format">wiki markup</A>
  format.
- Added help cards for all SOPs.  Houdini&nbsp;16.0.578 or later is required.
  <I>[Contributed&nbsp;by&nbsp;Dan&nbsp;Bailey&nbsp;and&nbsp;SideFX]</I>
- The Extended Operator Info window in Houdini&nbsp;16 now renders correctly
  for OpenVDB SOPs, instead of displaying a Python stack trace.
  <I>[Contributed&nbsp;by&nbsp;Dan&nbsp;Bailey]</I>
- Added a Points Delete SOP for deleting points from point data grids
  based on group membership.
  <I>[Contributed&nbsp;by&nbsp;Double&nbsp;Negative]</I>
- Added a Mantra VRAY procedural and a delayed load SHOP for rendering
  point data grids.
  Houdini&nbsp;16 is required.
  <I>[Contributed&nbsp;by&nbsp;Double&nbsp;Negative]</I>
- Replaced the Combine SOP&rsquo;s &ldquo;A/B&nbsp;Pairs&rdquo;
  and &ldquo;Flatten&rdquo; toggles with a menu of collation options
  that include flattening only <I>A</I>&nbsp;grids and flattening groups
  of <I>A</I>&nbsp;grids independently.
- Added a slider to the Remove Divergence SOP to set the error tolerance
  for the pressure solver.
- Added value type conversion options (for VDB output) to the Convert&nbsp;SOP.
- Added a Densify SOP that replaces active tiles with leaf voxels.
- Fixed a bug in the Rasterize Points&nbsp;SOP that capped density values
  to one instead of to the particles&rsquo; densities.
- The Convert and To&nbsp;Polygons SOPs now accept grids of any type
  as surface masks, not just level set or SDF grids.
- Added an option to the Clip&nbsp;SOP to clip to a camera frustum.


@htmlonly <a name="v4_0_1_changes"></a>@endhtmlonly
@par
<B>Version 4.0.1</B> - <I>March 8, 2017</I>
@par
New features:
- Added functions to util/logging.h to simplify configuration of the
  logging system (via command-line arguments, in particular).
- Added @vdblink::tree::LeafManager::activeLeafVoxelCount()
  LeafManager::activeLeafVoxelCount@endlink, a faster, threaded
  alternative to @vdblink::tree::Tree::activeLeafVoxelCount()
  Tree::activeLeafVoxelCount@endlink.
- Added a <TT>-shuffle</TT> option that causes <TT>vdb_test</TT>
  to run unit tests in random order, which can help to identify
  unintended dependencies between tests.
- Added @c vdb_lod, a command-line tool to generate volume mipmaps
  for level-of-detail effects.
- Added methods to compute the median value of
  @vdblink::tree::LeafNode::medianOn() active@endlink,
  @vdblink::tree::LeafNode::medianOff() inactive@endlink
  or @vdblink::tree::LeafNode::medianAll() all@endlink voxels in leaf nodes.

@par
Improvements:
- Added a @vdblink::Metadata::str() Metadata::str@endlink specialization
  for @vdblink::StringMetadata StringMetadata@endlink that eliminates
  the overhead of writing to a string stream.
- Made various minor improvements to @vdblink::util::PagedArray
  util::PagedArray@endlink.
- Added an @c install_lib build target to the Makefile.
  <I>[Contributed&nbsp;by&nbsp;Double&nbsp;Negative]</I>
- Added @subpage points "documentation" and Cookbook
  @ref openvdbPointsHelloWorld "examples" for OpenVDB&nbsp;Points.
  <I>[Contributed&nbsp;by&nbsp;Double&nbsp;Negative]</I>
- Registration of OpenVDB&nbsp;Points grid and attribute types is now
  handled in @vdblink::initialize() openvdb::initialize@endlink,
  and @vdblink::points::initialize() points::initialize@endlink
  and @vdblink::points::uninitialize() points::uninitialize@endlink
  are therefore deprecated.
- Extended multi-pass I/O to handle a variable number of passes per leaf node.
  <I>[Contributed&nbsp;by&nbsp;Double&nbsp;Negative]</I>
- Addressed a name conflict between macros in util/NodeMasks.h and symbols in
  the <A HREF="http://eigen.tuxfamily.org/index.php?title=Main_Page">Eigen</A>
  library.
  <I>[Reported&nbsp;by&nbsp;Trevor&nbsp;Thomson]</I>

@par
Bug fixes:
- The @vdblink::tools::fillWithSpheres() fillWithSpheres@endlink
  and @vdblink::tools::ClosestSurfacePoint ClosestSurfacePoint@endlink
  tools now correctly handle isosurfaces outside the input volume&rsquo;s
  narrow band.
- The @vdblink::tools::MultiResGrid MultiResGrid@endlink tool
  now supports all standard grid types, including
  @vdblink::BoolGrid BoolGrid@endlink and @vdblink::MaskGrid MaskGrid@endlink.
- @vdblink::tree::LeafNode::fill() LeafNode::fill@endlink now correctly clips
  the fill region to the node&rsquo;s bounding box.
- @vdblink::Grid::denseFill() Grid::denseFill@endlink no longer densifies
  all existing active tiles, and it now correctly handles both active
  and inactive fill values.
- Fixed a bug that caused @vdblink::tools::copyToDense()
  tools::copyToDense@endlink to only partially populate the output array
  when delayed loading was in effect.
  <I>[Reported&nbsp;by&nbsp;Stuart&nbsp;Levy]</I>
- Fixed an issue with duplicate registration of
  @link points/PointDataGrid.h PointDataGrid@endlink attribute types.
  <I>[Reported&nbsp;by&nbsp;SideFX]</I>
- Fixed an uninitialized memory bug in the
  @vdblink::tools::meshToVolume() mesh to volume@endlink converter.
  <I>[Reported&nbsp;by&nbsp;SideFX]</I>
- Fixed a thread race condition in
  @vdblink::math::QuantizedUnitVec QuantizedUnitVec@endlink
  that could cause it to produce incorrect results.
  <I>[Contributed by Jeff&nbsp;Lait]</I>
- Fixed a dangling pointer bug in the
  @vdblink::tools::ParticleAtlas particle atlas@endlink tool.
  <I>[Contributed&nbsp;by&nbsp;SideFX]</I>
- Grid operators (@vdblink::tools::divergence() divergence@endlink,
  @vdblink::tools::gradient() gradient@endlink, etc.) now produce
  correct results even for grids with active tile values.
- Fixed a bug when writing an out-of-core
  @vdblink::points::AttributeArray points::AttributeArray@endlink
  that could cause corruption of the metadata associated with the array.
  <I>[Contributed&nbsp;by&nbsp;Double&nbsp;Negative]</I>

@par
Python:
- Added functions @c getLoggingLevel, @c setLoggingLevel, and
  @c setProgramName, to allow configuration of the logging system.

@par
Houdini:
- Fixed a crash in the Ray SOP when the user selected an isosurface
  outside the target volume&rsquo;s narrow band.
- The LOD SOP now supports all standard grid types, including boolean grids.
- Added @c houdini_utils::ParmFactory::setGroupChoiceList, a convenience
  method for the creation of menus of primitive groups.
- Made various small changes for Houdini&nbsp;16 compatibility.
  <I>[Contributed&nbsp;by&nbsp;SideFX]</I>
- The Create SOP now supports matching the new grids&rsquo; transform,
  voxel size, and topology to a reference grid.
  If the topology is being matched, it can optionally be resampled
  to a different voxel size.
- Added some support for point data grids to the Clip,
  Topology&nbsp;To&nbsp;Level&nbsp;Set and Visualize SOPs.
  <I>[Contributed&nbsp;by&nbsp;Double&nbsp;Negative]</I>
- Compression is no longer enabled by default in the
  Points&nbsp;Convert&nbsp;SOP for normals and colors, because they are
  not guaranteed to have a [0,&nbsp;1] range.
  <I>[Contributed&nbsp;by&nbsp;Double&nbsp;Negative]</I>
- Added a 16-bit truncation compression option to the
  Points&nbsp;Convert&nbsp;SOP.
  <I>[Contributed&nbsp;by&nbsp;Double&nbsp;Negative]</I>
- Fixed a build issue with the GR_PrimVDBPoints render hook plugin
  that could cause @c hython to report a DSO error.
  <I>[Reported&nbsp;by&nbsp;Double&nbsp;Negative]</I>
- Added an @c install_lib build target to the Makefile.
- Rewrote the Remove&nbsp;Divergence SOP to actually remove divergence from
  vector fields on collocated grids, and added support for stationary
  and moving obstacles and an option to output a pressure field.
- The Analysis&nbsp;SOP now produces correct results for grids with active
  tile values.
- Added a sparse/dense toggle to the Fill&nbsp;SOP.
- Added @c openvdb_houdini::startLogForwarding,
  @c openvdb_houdini::stopLogForwarding
  and @c openvdb_houdini::isLogForwarding, which control the forwarding
  of log messages to Houdini&rsquo;s error manager.
  Forwarding of library warnings and error messages is now enabled
  by default for SOPs when OpenVDB is built with
  <A HREF="http://log4cplus.sourceforge.net/">log4cplus</A>.


@htmlonly <a name="v4_0_0_changes"></a>@endhtmlonly
@par
<B>Version 4.0.0</B> - <I>November 15, 2016</I>
@par
Highlights:
- Incorporated Double&nbsp;Negative&rsquo;s
  <A HREF="https://github.com/dneg/openvdb_points_dev">
  OpenVDB&nbsp;Points</A> library.
- Introduced some C++11 constructs.
  A&nbsp;C++11-compatible compiler is now required.
- Blosc-compressed <TT>.vdb</TT> files are now as much as 20% smaller.
- Vector-valued grids are now constructed and destroyed much faster.
  <BLOCKQUOTE>
  @b Note: This change and other changes in this release
  (see @ref v4_0_0_ABI_changes "ABI changes" below) alter the grid&nbsp;ABI
  so that it is incompatible with earlier versions of the OpenVDB library,
  such as the ones built into Houdini&nbsp;15, 15.5 and&nbsp;16.
  To disable these changes and preserve ABI compatibility, define
  the macro @c OPENVDB_3_ABI_COMPATIBLE when compiling OpenVDB
  or any code that depends on OpenVDB.
  </BLOCKQUOTE>

@par
New features:
- Added an option to the @link PointScatter.h point scattering@endlink tools
  to specify how far each point may be displaced from the center of its
  host voxel or tile.
- Added a toggle to the @vdblink::tools::clip() clip@endlink tool
  to invert the clipping mask.
- Custom leaf node implementations may now optimize their file layout
  by inheriting from @vdblink::io::MultiPass io::MultiPass@endlink.
  Voxel data for grids with such leaf nodes will be written and read in
  multiple passes, allowing blocks of related data to be stored contiguously.
  <I>[Contributed&nbsp;by&nbsp;Double&nbsp;Negative]</I>
- Added @vdblink::tree::Tree::unallocatedLeafCount()
  Tree::unallocatedLeafCount@endlink, which returns the number of leaf
  nodes with unallocated data buffers (typically due to delayed loading).

@par
Improvements:
- Vector-valued grids are now constructed and destroyed much faster.
- Changed @vdblink::math::Coord Coord@endlink&rsquo;s data representation
  to facilitate C++11 uniform initialization.
- Delayed loading from @vdblink::io::File io::Files@endlink is now faster
  due to the use of seeks instead of reads.
  <I>[Contributed&nbsp;by&nbsp;Double&nbsp;Negative]</I>
- Made many small changes to address type conversion and other warnings
  reported by newer compilers, including Clang&nbsp;3.8.
- Improved Blosc compression ratios and write times by increasing
  the block size.
  <I>[Contributed&nbsp;by&nbsp;Dan&nbsp;Bailey]</I>

@par
Bug fixes:
- Fixed a bug that caused topology operations
  (@vdblink::Grid::topologyUnion() union@endlink,
  @vdblink::Grid::topologyIntersection() intersection@endlink
  and @vdblink::Grid::topologyDifference() difference@endlink) on
  @vdblink::MaskGrid MaskGrids@endlink to sometimes produce incorrect results.
  (MaskGrids are used internally in a number of tools.)
- Changed @vdblink::GridBase::copyGrid() GridBase::copyGrid@endlink and
  @vdblink::Grid::copy() Grid::copy@endlink to close const-correctness holes.
- @vdblink::tools::fillWithSpheres() tools::fillWithSpheres@endlink now
  returns an empty list of spheres instead of crashing when the user selects
  an isosurface that lies outside the bounding volume&rsquo;s narrow band.
- Fixed a null pointer dereference when copying grids that were loaded
  with @c io::File::readGridPartial.
  <I>[Reported&nbsp;by&nbsp;Nick&nbsp;Avramoussis]</I>

@anchor v4_0_0_ABI_changes
@par
ABI changes:
- Added a @vdblink::tree::NodeUnion NodeUnion@endlink template specialization
  for non-POD value types that significantly expedites construction and
  destruction of vector-valued grids.
- Changed @vdblink::math::Coord Coord@endlink&rsquo;s data representation
  to facilitate C++11 uniform initialization.
- Replaced occurrences of <TT>boost::shared_ptr</TT> with
  <TT>std::shared_ptr</TT>.
- Changed @vdblink::GridBase::copyGrid() GridBase::copyGrid@endlink and
  @vdblink::Grid::copy() Grid::copy@endlink to close const-correctness holes.
- Added virtual function @vdblink::tree::Tree::unallocatedLeafCount()
  Tree::unallocatedLeafCount@endlink.

@par
API changes:
- Introduced some C++11 constructs.
  A&nbsp;C++11-compatible compiler is now required.
- Added a parameter to the @link PointScatter.h point scattering@endlink
  tools to control the displacement of each point from the center of
  its host voxel or tile.
  The default behavior, as before, is to allow each point to be placed
  (randomly) anywhere within its voxel or tile.
- Renamed @c LeafManager::getPreFixSum to
  @vdblink::tree::LeafManager::getPrefixSum()
  LeafManager::getPrefixSum@endlink.
- Made @c LeafNode::Buffer a top-level class and renamed it to
  @vdblink::tree::LeafBuffer LeafBuffer@endlink.
  <I>[Contributed&nbsp;by&nbsp;Double&nbsp;Negative]</I>
- Deprecated @c io::File::readGridPartial in favor of delayed loading.
- @c tools::ClosestSurfacePoint::initialize now returns a boolean
  indicating whether initialization was successful.
- Dropped the @c CopyPolicy enum and added
  @vdblink::GridBase::copyGridWithNewTree() GridBase::copyGridWithNewTree@endlink
  and @vdblink::Grid::copyWithNewTree() Grid::copyWithNewTree@endlink in order
  to close const-correctness holes that allowed newly-constructed,
  non-<TT>const</TT> grids to share their trees with existing
  <TT>const</TT> grids.  (Where that behavior is still required, use a
  @vdblink::ConstPtrCast ConstPtrCast@endlink.)

@par
Python:
- Fixed a build issue with Python&nbsp;3 and NumPy.
  <I>[Contributed&nbsp;by&nbsp;Jonathan&nbsp;Scruggs]</I>

@par
Houdini:
- Certain changes in this release (see @ref v4_0_0_ABI_changes "ABI changes"
  above) alter the grid&nbsp;ABI so that it is incompatible with earlier
  versions of the OpenVDB library, such as the ones built into
  Houdini&nbsp;15, 15.5 and&nbsp;16.
  To disable these changes and preserve ABI compatibility, define
  the macro @c OPENVDB_3_ABI_COMPATIBLE when compiling OpenVDB
  or any code that depends on OpenVDB.
- Introduced some C++11 constructs that are incompatible with
  versions of Houdini older than&nbsp;15.0.
- Fixed a bug in the Rasterize Points SOP that caused vector-valued attributes
  to be transferred as scalars.
  <I>[Contributed&nbsp;by&nbsp;Double&nbsp;Negative]</I>
- Added a toggle to the Clip SOP to invert the clipping mask.
- Added a slider to the Scatter SOP to specify how far each point
  may be displaced from the center of its host voxel or tile.


@htmlonly <a name="v3_2_0_changes"></a>@endhtmlonly
@par
<B>Version 3.2.0</B> - <I>August 10, 2016</I>

@par
Highlights:
- New features: tool to produce and store a sequences of progressively
  lower resolution grids (mipmaps), an acceleration structure for fast
  range and nearest-neighbor searches on particles, arbitrary volume
  and level set specific segmentation tools, a new binary mask grid
  type and an efficient point to level set conversion scheme.
- Optimizations: Faster volume to mesh conversion and threaded grid
  destruction, morphological dilation, csg operations and fracture tool.
- New Houdini nodes: Segment, LOD and Topology To Level Set.

@par
New features:
- Added @link MultiResGrid.h tools::MultiResGrid@endlink a tool to
  produce and store a sequences of progressively lower resolution
  grids (mipmaps).
- Added @link ParticleAtlas.h tools::ParticleAtlas@endlink an acceleration
  structure for fast range and nearest-neighbor searches on particles, points
  with radius.
- Added @vdblink::tools::segmentActiveVoxels() segmentActiveVoxels@endlink,
  which operates on grids of arbitrary type and separates connected components
  of a grid&rsquo;s active voxels into distinct grids or trees.
- Added @vdblink::tools::segmentSDF() segmentSDF@endlink, which separates
  disjoint signed-distance-field surfaces into distinct grids or trees.
- Added @vdblink::tools::extractActiveVoxelSegmentMasks()
  extractActiveVoxelSegmentMasks@endlink, which constructs a mask
  for each connected component of a grid&rsquo;s active voxels.
- Added threaded level-set CSG tools
  @vdblink::tools::csgUnionCopy() csgUnionCopy@endlink,
  @vdblink::tools::csgIntersectionCopy() csgIntersectionCopy@endlink
  and @vdblink::tools::csgDifferenceCopy() csgDifferenceCopy@endlink,
  which, unlike the existing CSG tools, produce new grids rather than
  modifying their input grids.
  These new tools are faster and use less memory than the existing tools
  (if only because the input grids never need to be deep-copied).
- Added a threaded @vdblink::tools::dilateActiveValues dilateActiveValues()@endlink
  tool with tile value support.
- Added a @vdblink::tools::PointsToMask PointsToMask@endlink tool,
  which activates voxels that intersect points from a given list.
- Added a new @link openvdb.h MaskGrid@endlink type that uses a single
  bit-field to represent both voxel values and states for the
  @link tree/LeafNodeMask.h leafnode@endlink to reduce memory usage.
- Added a @vdblink::tools::topologyToLevelSet() topologyToLevelSet@endlink tool
  that generates a level set from the implicit boundary between active and
  inactive voxels in an input grid of arbitrary type.
- Added @link LevelSetPlatonic.h tools::LevelSetPlatonic@endlink a new tool
  that produces narrow-band level sets of the five Platonic solids.
- Added @vdblink::tools::extractIsosurfaceMask() extractIsosurfaceMask@endlink
  which masks voxels that intersect the implicit surface defined by the
  given isovalue.
- Added a @vdblink::tree::LeafManager::getPrefixSum() getPrefixSum@endlink
  method to the @vdblink::tree::LeafManager LeafManager@endlink, for
  user-managed external buffers.
- Added a @vdblink::tools::Dense::print() print@endlink method to the
  @vdblink::tools::Dense Dense@endlink grid class.
- Added the @vdblink::math::CoordBBox::Iterator CoordBBox::Iterator@endlink
  class to conveniently iterate over coordinates covered a CoordBBox.
- Added bit-wise operations to the @vdblink::math::CoordBBox CoordBBox@endlink
  class.
- New component wise constructor for the @vdblink::math::CoordBBox
  CoordBBox@endlink class as well as the method
  @vdblink::math::CoordBBox::getCornerPoints CoordBBox::getCornerPoints@endlink.
- Added a new @vdblink::tree::LeafManager LeafManager@endlink constructor to
  create the structure from an existing array of leafnodes.
- Added active tile count to @vdblink::tree::Tree::print Tree::print@endlink.
- Added the templated @vdblink::math::MinMax MinMax@endlink class to compute the
  extrema of arbitrary value types.
- Added @vdblink::Grid::sparseFill() sparseFill@endlink and
  @vdblink::Grid::denseFill() denseFill@endlink methods to the Grid, Tree and
  RootNode classes.

@par
Improvements:
- Complete overhaul of the @vdblink::tools::VolumeToMesh VolumeToMesh@endlink tool
  brings significant performance improvements and enhanced region masking,
  tile support and bool volume surfacing.
- Improved the performance, parallel scaling and memory usage,
  of @vdblink::tools::LevelSetFracture tools::LevelSetFracture@endlink and
  updated to use the new @vdblink::tools::segmentSDF() segmentSDF@endlink scheme.
- Improved the performance of
  @vdblink::tools::LevelSetAdvection tools::LevelSetAdvection@endlink by up to
  five times.
- Improved the performance of @vdblink::tree::Tree::voxelizeActiveTiles()
  Tree::voxelizeActiveTiles@endlink by means of multi-threading.
- Improved the performance of the
  @vdblink::tools::meshToVolume() mesh-to-volume converter@endlink,
  particularly for large narrow-band widths and for signed distance fields
  with dense interior regions.
- Threaded the Tree destructor and the
  @vdblink::tree::Tree::clear() Tree::clear@endlink method.
- Added a parameter to the
  @vdblink::tools::signedFloodFill() signedFloodFill@endlink and
  @vdblink::tools::signedFloodFillWithValues() signedFloodFillWithValues@endlink
  tools to constrain the flood fill to specific levels of the tree.
- Added @vdblink::tree::LeafManager::reduce LeafManager::reduce@endlink and
  similar methods to @vdblink::tree::NodeManager NodeManager@endlink
  <I>[Contributed by Brett&nbsp;Tully]</I>
- Improved constructors of @vdblink::math::Mat3 math::Mat3@endlink and
  @vdblink::math::Mat4 Mat4@endlink.
- Added @vdblink::math::Mat3::cofactor Mat3::cofactor@endlink.
- Added @vdblink::math::Mat3::setRows Mat3::setRows@endlink,
  @vdblink::math::Mat4::setRows Mat4::setRows@endlink,
  @vdblink::math::Mat3::setColumns Mat3::setColumns@endlink and
  @vdblink::math::Mat4::setColumns Mat4::setColumns@endlink.
- Added @vdblink::util::NodeMask::isConstant NodeMask::isConstant@endlink
  method for faster bit processing.
- @vdblink::tools::prune tools::prune@endlink performs an improved estimate
  of tile values by means of medians.
- Added toggle to switch between cell centered and node centered transforms
  to @vdblink::tools::PointPartitioner tools::PointPartitioner@endlink

@par
Bug fixes:
- Fixed a bug in @vdblink::tools::LevelSetAdvection tools::LevelSetAdvection@endlink
  that could cause non-deterministic behavior.
  <I>[Reported by Jeff&nbsp;Lait]</I>
- Fixed a bug that allowed for unexpected implicit conversion
  between grids of different value types.
- Fixed a bug whereby the origins of leaf nodes with value type @c bool
  were ignored during equality comparisons.
- The @vdblink::tools::GridTransformer grid transformer tool@endlink
  now correctly handles affine transforms with shear and/or reflection.
- Fixed a bug in the
  @vdblink::tools::meshToVolume() mesh-to-volume converter@endlink
  that could produce incorrect distances for large bandwidths.
- Fixed a bug in @vdblink::tools::meshToVolume() mesh-to-volume converter@endlink
  that produced different results on machines with different core counts.
- Fixed a threading bug in the
  @vdblink::tools::compReplace() compReplace@endlink tool
  that could cause crashes.
- Resolved a floating-point exception in
  @vdblink::math::QuantizedUnitVec::pack() math::QuantizedUnitVec::pack@endlink
  caused by calling the method with a zero-length vector.
  <I>[Contributed by Rick&nbsp;Hankins]</I>
- Improved the API of @vdblink::tools::Dense Dense@endlink with non-const
  access methods.
- Fixed a potential threading bug in @vdblink::io::Queue io::Queue@endlink.
  <I>[Contributed by Josip&nbsp;Šumečki]</I>
- Fixed a possible division-by-zero bug in openvdb/tools/LevelSetAdvect.h.
  <I>[Contributed by Rick&nbsp;Hankins]</I>
- Corrected the @vdblink::math::outerProduct outer product@endlink method
  to not return the transpose result.
  <I>[Contributed by Gergely&nbsp;Klar]</I>
- Fixed a memory overallocation issue in
  @vdblink::tools::VolumeAdvection VolumeAdvection@endlink.
- Fix bug in
  @vdblink::tools::VolumeToMesh tools::VolumeToMesh@endlink
  failing to clear its state when exiting early.
  <I>[Contributed by Edward&nbsp;Lam]</I>
- Fixed bug in @vdblink::tools::PointIndexIterator::worldSpaceSearchAndUpdate
  tools::PointIndexIterator::worldSpaceSearchAndUpdate@endlink
  that resulted in missing point indices.
  <I>[Reported by Rick&nbsp;Hankins]</I>
- Fixed Windows build issues in unit tests.
  <I>[Contributed by Edward&nbsp;Lam and Steven&nbsp;Caron]</I>
- Fixed @vdblink::math::isApproxZero() isApproxZero@endlink so that it works
  correctly when tolerance is zero.
  <I>[Reported by Joshua&nbsp;Olson]</I>
- Fixed bugs in @vdblink::tree::NodeUnion NodeUnion@endlink that could cause
  crashes.
- Fixed memory leak in
  @vdblink::tools::mesh_to_volume_internal::ExpandNarrowband
  tools::mesh_to_volume_internal::ExpandNarrowband@endlink
  <I>[Reported by K&eacute;vin&nbsp;Dietrich]</I>
- Fixed parameter type inconsistencies in @link math/Stencils.h@endlink and
  @link tools/RayIntersector.h@endlink.
  <I>[Contributed by K&eacute;vin&nbsp;Dietrich and Nick&nbsp;Avramoussis]</I>
- Fixed a bug in the @vdblink::tools::VolumeToMesh VolumeToMesh@endlink tool that
  produced artifacts for adaptive surface extraction on clipped level sets.
  <I>[Reported by Jeff&nbsp;Lait]</I>
- Corrected empty grid background value in
  @vdblink::tools::meshToVolume() mesh-to-volume converter@endlink
  <I>[Contributed by Jeff&nbsp;Lait]</I>
- Fixed a bug in @vdblink::tools::volumeToMesh volume-to-mesh converter@endlink
  that could produce NaNs.<I>[Reported by Rick Hankins]</I>
- Fixed a bug in the "Advect Points SOP" that could cause a crash when
  the input grids were of incorrect type.<I>[Reported by SideFX]</I>

@par
API changes:
- Deprecated @c math::Mat3::setBasis and @c math::Mat4::setBasis.
- Renamed @c GudonovsNormSqrd to
  @vdblink::math::GodunovsNormSqrd GodunovsNormSqrd@endlink
  <I>[Contributed by Branislav&nbsp;Radjenovic]</I>
- Renamed @c ValueType to @c PosType in the PointArray interface.
- Deprecated tree::Tree::addLeaf(LeafNode&) and added
  tree::Tree::addLeaf(LeafNode*).

@par
Python:
- Updated the Python module for Python&nbsp;3 compatibility.
- Updated the Python module for Boost 1.60 compatibility, to address
  &ldquo;no to_python (by-value) converter found&rdquo; exceptions.

@par
Maya:
- Fixed bugs related to data ownership, and improved error checking.
  <I>[Contributed by Crawford&nbsp;Doran]</I>
- Updated the Read and Write DAG nodes to support file sequences and
  subframe evaluation.

@par
Houdini:
- Added a Segment SOP that separates a grid&rsquo;s connected components
  into distinct grids.
- Added a LOD SOP that produces a sequences of progressively lower
  resolution grids.
- Added a Topology To Level Set SOP that generates a narrow-band
  signed distance field / level set from the interface between active
  and inactive voxels in an arbitrary grid.
- Revamped the From Particles SOP UI and added a more efficient level set
  conversion method that supports Houdini 15 packed points.
- Updated the Rasterize Points SOP with support for frustum transforms,
  sub region masking and orientation logic that matches the native
  Copy SOP&rsquo;s orientation.
- Updated the Platonic SOP with support for all five Platonic solids.
- Added hooks for registering SOP_NodeVDB text callbacks for different
  grid types. <I>[Contributed by Nick&nbsp;Avramoussis]</I>
- The Resample and Combine SOPs now correctly handle affine transforms
  with shear and/or reflection.
- Removed the StaggeredBoxSampler code path in SOP_OpenVDB_Advect because it
  introduces bias.
  <I>[Contributed by Fredrik&nbsp;Salomonsson]</I>
- Fixed a bug in the Ray SOP whereby the distance attribute was created
  with the wrong data type. <I>[Contributed by Nick&nbsp;Avramoussis]</I>
- The From Polygon SOP now allows the user to either specify the voxel
  count along an axis or the voxel size in world units (the only option
  in the past).

@htmlonly <a name="v3_1_0_changes"></a>@endhtmlonly
@par
<B>Version 3.1.0</B> - <I>October 1, 2015</I>

@par
Highlights:
- New features: advection of arbitrary volumes, general-purpose
  preconditioned linear solver and Poisson solver, segmentation
  of topologically-enclosed regions of a volume, new and faster bitmask
  operators, concurrent paged array, volume diagnostics
- Optimizations: threaded grid constructors and topology operations;
  faster mesh to volume conversion, SDF to fog volume conversion
  and grid pruning; faster, unbounded particle partitioning
- New Houdini nodes: Advect, Diagnostics, Rasterize Points, Remap,
  Remove Divergence, Sort Points

@par
New features:
- Added a @vdblink::tools::VolumeAdvection volume advection@endlink tool
  for sparse advection of non-level-set volumes.
- Added a preconditioned
  @vdblink::math::pcg::solve() conjugate gradient solver@endlink.
- Added a @vdblink::tools::poisson::solve() Poisson solver@endlink
  for functions sampled on grids.
- Added @vdblink::tools::extractEnclosedRegion extractEnclosedRegion@endlink,
  which detects topologically-enclosed (watertight) exterior regions (cavities)
  that can result from CSG union operations between level sets with concavities
  that are capped.
  (See the unit test @c TestPoissonSolver::testSolveWithSegmentDomain
  for an example in which this tool is used to identify regions of trapped
  fluid when solving for pressure in a volume of incompressible fluid.)
- Added @vdblink::util::PagedArray PagedArray@endlink, a concurrent,
  dynamic linear array data structure with fast <I>O</I>(1) value access
  (both random and sequential).
- Added @vdblink::tools::Sampler Sampler@endlink, which provides a unified API
  for both staggered and non-staggered interpolation of various orders.
- Added equality and inequality operators to
  @vdblink::Metadata Metadata@endlink and @vdblink::MetaMap MetaMap@endlink.
- Added @vdblink::tools::CheckLevelSet CheckLevelSet@endlink and
  @vdblink::tools::CheckFogVolume CheckFogVolume@endlink tools that
  perform various tests on symmetric, narrow-band level sets and fog volumes,
  respectively, to diagnose potential issues.
- Added support for value accessors that are not registered with their trees.
  (Bypassing accessor registration can improve performance in rare cases
  but should be used with caution, since the accessor will be left in an
  invalid state if the tree topology is modified.)
- Added a @vdblink::tree::Tree::stealNodes() stealNodes@endlink method that
  transfers ownership of all nodes in a tree of a certain type and inserts
  them into a linear array.
- Added a @vdblink::tools::createLevelSetBox() tools::createLevelSetBox@endlink
  factory function for level-set grids.
- Added @vdblink::tools::Dense::offsetToCoord() Dense::offsetToCoord@endlink.
- Added @vdblink::tree::LeafBuffer::data() LeafNode::Buffer::data@endlink,
  which provides direct access to a leaf node&rsquo;s voxel value array,
  avoiding out-of-core overhead.  Use with caution.
- Added a @vdblink::util::NodeMask::foreach() NodeMask::foreach@endlink method
  for efficient evaluation of complex bitwise operations.
- Added a bitwise difference method to
  @vdblink::util::NodeMask::operator-=() NodeMask@endlink.
- Added a @c -version option to @c vdb_print, @c vdb_render and @c vdb_view.

@par
Improvements:
- Deep, conversion and topology copy @vdblink::Grid Grid@endlink constructors
  are now threaded and up to five times faster.
- @vdblink::Grid::topologyUnion() Grid::topologyUnion@endlink,
  @vdblink::Grid::topologyIntersection() Grid::topologyIntersection@endlink, and
  @vdblink::Grid::topologyDifference() Grid::topologyDifference@endlink are now
  much faster due to threading.
- Significantly improved the performance, parallel scaling and memory usage
  of the @vdblink::tools::meshToVolume() mesh to volume@endlink converter,
  and implemented a more robust inside/outside sign classification scheme.
- Reimplemented the
  @vdblink::tools::PointPartitioner point partitioning@endlink
  tool for improved performance, concurrency and memory usage.
  The tool is now unbounded in the sense that points may be distributed
  anywhere in index space.
- Significantly improved the performance of the
  @vdblink::tools::sdfToFogVolume() SDF to fog volume@endlink converter.
- Significantly improved the performance of the
  @vdblink::tools::sdfInteriorMask() sdfInteriorMask@endlink tool
  and added support for both grid and tree inputs.
- Made various optimizations and improvements to the
  @vdblink::tools::LevelSetMorphing level set morphing@endlink tool.
- Aggregated @vdblink::tools::DiscreteField DiscreteField@endlink and
  @vdblink::tools::EnrightField EnrightField@endlink (formerly in
  tools/LevelSetAdvect.h) and
  @vdblink::tools::VelocitySampler VelocitySampler@endlink and
  @vdblink::tools::VelocityIntegrator VelocityIntegrator@endlink (formerly
  in tools/PointAdvect.h) into a single header, tools/VelocityFields.h.
- Modified the @vdblink::tools::signedFloodFill() signed flood fill@endlink
  tool to accept grids of any signed scalar value type, not just
  floating-point grids.
- The @vdblink::tools::prune() prune@endlink tool is now faster, and it employs
  an improved compression technique on trees with floating-point values.

@par
Bug fixes:
- Fixed a build issue that could result in spurious &ldquo;Blosc encoding
  is not supported&rdquo; errors unless @c OPENVDB_USE_BLOSC was
  <TT>@#define</TT>d when compiling client code.
- Added NaN and inf checks to the
  @vdblink::tools::PointPartitioner point partitioning@endlink tool.
- Fixed a <TT>vdb_view</TT> issue whereby the frame buffer size did not
  necessarily match the window size.
  <I>[Contributed by Rafael&nbsp;Campos]</I>
- Fixed a roundoff issue in
  @vdblink::tools::LevelSetTracker LevelSetTracker@endlink
  that could result in NaNs.
- Changed @vdblink::tools::CheckNormGrad CheckNormGrad@endlink to check
  the magnitude of the gradient rather than the square of the magnitude.
- Fixed parameter type inconsistencies in math/Ray.h and
  tools/RayIntersector.h.
  <I>[Contributed by K&eacute;vin&nbsp;Dietrich]</I>
- Fixed incorrect handling of signed values in the
  @vdblink::tools::clip() clip@endlink tool (and the Clip SOP).

@par
API changes:
- Removed the <TT>math::Hermite</TT> class since it was no longer used
  and caused build issues for some.
- Refactored the @vdblink::tools::LevelSetAdvection level set advection@endlink,
  @vdblink::tools::LevelSetFilter level set filtering@endlink,
  @vdblink::tools::LevelSetMeasure level set measuring@endlink
  and @vdblink::tools::LevelSetTracker level set tracking@endlink tools.
- Extended the API of the @vdblink::tools::Diagnose Diagnose@endlink tool
  and disabled copy construction.
- Extended and unified the API of various Samplers.
- Added an optional template argument to the
  @vdblink::tree::ValueAccessor ValueAccessor@endlink class
  to allow for unregistered accessors.

@par
Houdini:
- Added a Rasterize Points SOP that produces density volumes and transfers
  arbitrary point attributes using a weighted-average scheme.
  The node incorporates a VOP subnetwork for procedural modeling,
  and its accompanying creation script defines a default network with
  VEX procedures for cloud and velocity field modeling.
  (See the creation script file header for installation details.)
- Merged the Advect Level Set SOP into a new Advect SOP that supports
  advection of arbitrary volumes, not just level sets.
- Added a Remove Divergence SOP that eliminates divergence from a
  velocity field.
- Added a Diagnostics SOP that can identify various problems with
  level sets, fog volumes and other grids.
- Added a Sort Points SOP that spatially reorders a list of points
  so that points that are close together in space are also close together
  in the list.
  This can improve CPU cache coherency and performance for
  random-access operations.
- Added a Remap SOP that maps voxel values in an input range to values
  in an output range through a user-defined transfer function.
- Added an option to the Convert SOP to activate interior voxels.
  <I>[Contributed by SESI]</I>
- The To Spheres SOP can now optionally output a <TT>pscale</TT> attribute.
- Added <TT>openvdb_houdini::SOP_NodeVDB::duplicateSourceStealable()</TT>,
  which in conjunction with the Unload flag can help to minimize deep copying
  of grids between nodes.
  The Advect, Convert, Fill, Filter, Fracture, Noise, Offset Level Set,
  Prune, Remap, Remove Divergence, Renormalize Level Set, Resize Narrow Band,
  Smooth Level Set and Transform SOPs all have this optimization enabled,
  meaning that they can potentially steal, rather than copy, data from
  upstream nodes that have the Unload flag enabled.
  <I>[Contributed by Double&nbsp;Negative]</I>
- Redesigned the UI of the Visualize SOP and added toggles to draw with
  or without color, to use the grid name as the attribute name for points
  with values, and to attach grid index coordinates to points.
- Added toggles to the Filter, Rebuild Level Set, Resize Narrow Band,
  Smooth Level Set and To Spheres SOPs to specify units in either
  world space or index space.
- Fixed an issue whereby grids generated by the Rebuild Level Set SOP
  did not always display as surfaces in the viewport.
- The Metadata SOP now sets appropriate viewport visualization options
  when the grid class is changed.


@htmlonly <a name="v3_0_0_changes"></a>@endhtmlonly
@par
<B>Version 3.0.0</B> - <I>January 14, 2015</I>
- The @vdblink::io::File File@endlink class now supports delayed loading of
  <TT>.vdb</TT> files, meaning that memory is not allocated for voxel values
  until the values are actually accessed. (This feature is enabled by default.)
  Until a grid has been fully loaded, its source <TT>.vdb</TT> file must not be
  modified or deleted, so for safety,
  @vdblink::io::File::open() File::open@endlink automatically makes
  private copies of source files that are smaller than a user-specified limit
  (see @vdblink::io::File::setCopyMaxBytes() File::setCopyMaxBytes@endlink).
  The limit can be set to zero to disable copying, but if it cannot be
  guaranteed that a file will not be modified, then it is best not to enable
  delayed loading for that file.
- <TT>.vdb</TT> files can now optionally be compressed with the Blosc&nbsp;LZ4
  codec.  <A HREF="http://www.blosc.org/">Blosc</A> compresses almost as well
  as ZLIB, but it is much faster.
- Added @vdblink::tools::PointPartitioner PointPartitioner@endlink, a tool
  for fast spatial sorting of points stored in an external array, and
  @link PointIndexGrid.h PointIndexGrid@endlink, an acceleration structure
  for fast range and nearest-neighbor searches.
- Added @link NodeManager.h tree::NodeManager@endlink,
  which linearizes a tree to facilitate efficient multithreading
  across all tree levels.
- Added @vdblink::tools::prune() tools::prune@endlink (and other variants),
  which replaces and outperforms @c Tree::prune.
- Added @vdblink::tools::signedFloodFill() tools::signedFloodFill@endlink,
  which replaces and outperforms @c Tree::signedFloodFill.
- Added @vdblink::tools::changeBackground() tools::changeBackground@endlink
  (and other variants), which replaces and outperforms @c Tree::setBackground().
- Added a fast but approximate narrow-band level set
  @vdblink::tools::LevelSetTracker::dilate() dilation@endlink method, a fast
  narrow-band level set
  @vdblink::tools::LevelSetTracker::erode() erosion@endlink
  method, and a @vdblink::tools::LevelSetTracker::normalize(const MaskType*)
  masked normalization@endlink method to
  @vdblink::tools::LevelSetTracker LevelSetTracker@endlink.
- Added @vdblink::tools::Diagnose Diagnose@endlink, which performs
  multithreaded diagnostics on grids to identify issues like values that
  are NaNs or out-of-range. It optionally generates a boolean grid of all
  values that fail user-defined tests.
- Added optional alpha masks to @vdblink::tools::LevelSetMorphing
  LevelSetMorphing@endlink.
- Fixed an intermittent crash in
  @vdblink::tools::LevelSetMorphing LevelSetMorphing@endlink.
- Added @c tools::topologyToLevelSet(),
  which generates a level set from the implicit boundary between active
  and inactive voxels in an arbitrary input grid.
  <I>[DWA internal]</I>
- Improved the performance of point scattering (by orders of magnitude)
  and added a
  @vdblink::tools::DenseUniformPointScatter DenseUniformPointScatter@endlink
  class as well as support for fractional numbers of particles per voxel.
- Improved the performance and memory footprint of
  the @vdblink::tools::ParticlesToLevelSet ParticlesToLevelSet@endlink tool
  for large numbers (tens to hundreds of millions) of particles.
- Added edge-adjacent (6+12=18 neighbors) and vertex-adjacent (6+12+8=26
  neighbors) dilation algorithms to
  @vdblink::tools::Morphology::dilateVoxels Morphology::dilateVoxels@endlink.
  The default dilation pattern is still face-adjacent (6&nbsp;neighbors).
- Added @vdblink::tree::Tree::getNodes() Tree::getNodes@endlink, which allows
  for fast construction of linear arrays of tree nodes for use in multithreaded
  code such as the @vdblink::tree::LeafManager LeafManager@endlink or
  @link NodeManager.h tree::NodeManager@endlink.
- Added @vdblink::math::Extrema math::Extrema@endlink and
  @vdblink::tools::extrema() tools::extrema@endlink to efficiently
  compute minimum and maximum values in a grid.
- Added support for material color grids to all level set
  @vdblink::tools::BaseShader shaders@endlink, and added an option to
  @c vdb_render that allows one to specify a reference grid to be used
  for material color lookups.
- Added @vdblink::getLibraryVersionString()
  getLibraryVersionString@endlink and
  @link OPENVDB_LIBRARY_VERSION_STRING@endlink.
- Modified the mesh to volume converter to always set the grid background
  value to the exterior narrow-band width, and added finite value checks
  to narrow band parameters.
- @vdblink::tools::volumeToMesh() tools::volumeToMesh@endlink now compiles
  for all grid types but throws an exception if the input grid does not
  have a scalar value type.
- Added a
  @vdblink::io::File::readGrid(const Name&, const BBoxd&) File::readGrid@endlink
  overload and @vdblink::GridBase::readBuffers(std::istream&, const CoordBBox&)
  readBuffers@endlink overloads to the grid, tree and node classes that allow
  one to specify a bounding box against which to clip a grid while reading it.
  For large grids, clipping while reading can result in significantly lower
  memory usage than clipping after reading.
- Added @vdblink::GridBase::clipGrid() GridBase::clipGrid@endlink, which
  clips a grid against a world-space bounding box, and
  @vdblink::GridBase::clip() GridBase::clip@endlink and
  @vdblink::tree::Tree::clip() Tree::clip@endlink, which clip against
  an index-space bounding box.
- Added @vdblink::tools::clip() tools::clip@endlink, which clips a grid
  either against a bounding box or against the active voxels of a mask grid.
- @c io::File::readGridPartial allocates the nodes of a grid&rsquo;s tree
  as before, but it now allocates leaf nodes without data buffers.
  (This feature is mainly for internal use.
  Partially-read grids should be used with care if at all, and they should
  be treated as read-only.)
- Grid names retrieved using a
  @vdblink::io::File::NameIterator File::NameIterator@endlink now always
  uniquely identify grids; they no longer generate &lsquo;more than one grid
  named&nbsp;&ldquo;<I>x</I>&rdquo;&rsquo; warnings when there are multiple
  grids of the same name in a file (for files written starting with this
  version of the OpenVDB library).
- Fixed a bug in @vdblink::tree::Tree::ValueOffIter Tree::ValueOffIter@endlink
  that could cause
  @vdblink::tree::TreeValueIteratorBase::setMaxDepth() depth-bounded@endlink
  iterators to return incorrect values.
- Eliminated a recursive call in @vdblink::tree::TreeValueIteratorBase::next()
  TreeValueIteratorBase::next@endlink that could cause crashes on systems
  with a limited stack size.
- Fixed memory leaks in @vdblink::tree::RootNode::topologyDifference()
  RootNode::topologyDifference@endlink and
  @vdblink::tree::RootNode::topologyIntersection()
  RootNode::topologyIntersection@endlink.
- Fixed a memory leak in @vdblink::io::Queue io::Queue@endlink when the queue
  was full and a write task could not be added within the timeout interval.
- Fixed a potential division by zero crash in
  @vdblink::tools::compDiv() tools::compDiv@endlink with integer-valued grids.
- Fixed kernel normalization in the @vdblink::tools::Filter filter tool@endlink
  so that it is correct for integer-valued grids.
- Fixed a bug in @vdblink::tree::LeafBuffer::getValue()
  LeafNode::Buffer::getValue@endlink whereby Visual C++ would return
  a reference to a temporary.
  <I>[Contributed by SESI]</I>
- Fixed a bug in @vdblink::tools::ParticlesToLevelSet
  tools::ParticlesToLevelSet@endlink related to attribute transfer
  when leaf nodes are produced without active values.
- Added @vdblink::util::CpuTimer util::CpuTimer@endlink and removed
  the more simplistic @c unittest_util::CpuTimer from @c unittest/util.h.
- Eliminated the use of @c getopt for command-line argument parsing
  in @c vdb_test.
- @vdblink::initialize() openvdb::initialize@endlink now properly initializes
  <A HREF="http://log4cplus.sourceforge.net/">log4cplus</A> if it is enabled,
  eliminating &ldquo;No appenders could be found&rdquo; errors.
- Fixed a bug in the
  @vdblink::math::QuantizedUnitVec::pack() QuantizedUnitVec::pack@endlink
  method that caused quantization artifacts.
- Added convenience class @vdblink::tools::AlphaMask AlphaMask@endlink
- Added constructors and methods to both
  @vdblink::math::RandInt RandInt@endlink and
  @vdblink::math::Rand01 Rand01@endlink to set and reset the random seed value.
- Added convenience methods for
  @vdblink::math::Transform::indexToWorld(const BBoxd&) const transforming@endlink
  @vdblink::math::Transform::worldToIndex(const BBoxd&) const bounding@endlink
  @vdblink::math::Transform::worldToIndexCellCentered(const BBoxd&) const boxes@endlink
  to @vdblink::math::Transform math::Transform@endlink.
- @c vdb_view is now compatible with both GLFW&nbsp;2 and GLFW&nbsp;3.
- Made many small changes to address type conversion and other warnings
  reported by newer compilers like GCC&nbsp;4.8 and ICC&nbsp;14.
- Replaced the @c HALF_INCL_DIR and @c HALF_LIB_DIR Makefile variables
  with @c ILMBASE_INCL_DIR and @c ILMBASE_LIB_DIR and added @c ILMBASE_LIB,
  to match <A HREF="https://github.com/openexr/openexr">OpenEXR</A>&rsquo;s
  library organization.  <I>[Contributed by Double&nbsp;Negative]</I>
- Eliminated most local (function-scope) static variables, because
  Visual&nbsp;C++ doesn&rsquo;t guarantee thread-safe initialization
  of local statics.  <I>[Contributed by&nbsp;SESI]</I>
- Fixed a bug in @vdblink::readString() readString@endlink related
  to empty strings.
  <I>[Contributed by Fabio&nbsp;Piparo]</I>
- Fixed a bug in the @vdblink::tools::VolumeToMesh VolumeToMesh@endlink
  simplification scheme that was creating visual artifacts.

@par
API changes:
- The addition of a
  @vdblink::GridBase::readBuffers(std::istream&, const CoordBBox&)
  GridBase::readBuffers@endlink virtual function overload and the
  @vdblink::GridBase::clip() GridBase::clip@endlink
  @vdblink::GridBase::readNonresidentBuffers()
  GridBase::readNonresidentBuffers@endlink and
  @vdblink::tree::Tree::clipUnallocatedNodes() Tree::clipUnallocatedNodes@endlink
  virtual functions changes the grid ABI so that it is incompatible with
  earlier versions of the OpenVDB library (such as the ones in Houdini 12.5
  and&nbsp;13).  Define the macro @c OPENVDB_2_ABI_COMPATIBLE when compiling
  OpenVDB to disable these changes and preserve ABI compatibility.
- All @vdblink::tools::BaseShader shaders@endlink now have a template argument
  to specify the type of an optional material color grid, but the default type
  mimics the old, uniform color behavior.
- Removed a deprecated
  @vdblink::io::Stream::write() io::Stream::write@endlink overload.
- The point counts in
  @vdblink::tools::UniformPointScatter UniformPointScatter@endlink
  and @vdblink::tools::NonUniformPointScatter NonUniformPointScatter@endlink
  are now specified and returned as @vdblink::Index64 Index64@endlink.
- @vdblink::math::RandInt RandInt@endlink has an extra template argument
  to specify the integer type.
  The @vdblink::math::RandomInt RandomInt@endlink typedef is unchanged.
- @vdblink::io::readData() io::readData@endlink,
  @vdblink::io::HalfReader<false,T>::read() io::HalfReader::read@endlink
  and @vdblink::io::HalfWriter<false,T>::write() io::HalfWriter::write@endlink
  now take a @c uint32_t argument indicating the type of compression
  instead of a @c bool indicating whether compression is enabled.
- Removed @c io::Archive::isCompressionEnabled() and
  @c io::Archive::setCompressionEnabled() and renamed
  @c io::Archive::compressionFlags() and @c io::Archive::setCompressionFlags()
  to @vdblink::io::Archive::compression() io::Archive::compression@endlink and
  @vdblink::io::Archive::setCompression() io::Archive::setCompression@endlink.
- Internal and leaf node classes are now required to provide
  "PartialCreate" constructors that optionally bypass the allocation
  of voxel buffers.  Leaf node classes must now also provide
  @vdblink::tree::LeafNode::allocate() allocate@endlink and
  @vdblink::tree::LeafNode::isAllocated() isAllocated@endlink methods
  to manage the allocation of their buffers.
- Removed @c pruneInactive and @c pruneLevelSet methods from the
  @vdblink::tree::Tree Tree@endlink and various node classes.
  These methods have been replaced by the much faster pruning functions
  found in tools/Prune.h.
- Removed @c signedFloodFill methods from the @vdblink::Grid Grid@endlink,
  @vdblink::tree::Tree Tree@endlink and various node classes.
  These methods have been replaced by the much faster functions
  found in tools/SignedFloodFill.h.
- Removed @c Grid::setBackground() and @c Tree::setBackground() (use the
  faster @vdblink::tools::changeBackground() changeBackground@endlink tool
  instead), and removed the default argument from
  @vdblink::tree::RootNode::setBackground() RootNode::setBackground@endlink.

@par
Python:
- Added grid methods @c convertToPolygons() and @c convertToQuads(),
  which convert volumes to meshes, and @c createLevelSetFromPolygons(),
  which converts meshes to volumes.
  <A HREF="http://docs.scipy.org/doc/">NumPy</A> is required.

@par
Maya:
- Added an adaptive polygonal surface extraction node.

@par
Houdini:
- Added a new Resize Narrow Band SOP that can efficiently adjust the width
  of a level set&rsquo;s narrow band.  This allows, for example, for a
  level set to be created quickly from points or polygons with a very
  narrow band that is then quickly resized to a desired width.
- Fixed bugs in the Smooth Level Set and Reshape Level Set SOPs that
  caused them to ignore the selected discretization scheme.
- Added a Morph Level Set SOP.
- Added a From Points SOP to very quickly generate a level set
  from a point cloud, ignoring any radius attribute.
  <I>[DWA internal]</I>
- Added a Voxel Scale mode to the Resample SOP.
- Improved the performance and memory footprint of the From Particles SOP
  for large numbers (tens to hundreds of millions) of particles.
- The Scatter SOP now accepts fractional numbers of particles per voxel.
- Improved the performance of the Scatter SOP by more than an order
  of magnitude.
- The Clip SOP now has a toggle to choose explicitly between a mask grid
  or a bounding box as the clipping region.  As a consequence, the mask grid
  can now be unnamed.
- Added the OpenVDB library version number to the Extended Operator
  Information for all SOPs.
- SOPs are now linked with an rpath to the directory containing the
  OpenVDB library.
- Like the native Houdini file SOP, the Read SOP now allows missing frames
  to be reported either as errors or as warnings.
- The Read SOP now has an optional input for geometry, the bounding box
  of which can be used to clip grids as they are read.  For large grids,
  clipping while reading can result in significantly lower memory usage
  than clipping after reading.
- The From Polygons and Convert SOPs now default to using the polygon soup
  mesh representation, which uses less memory.


@htmlonly <a name="v2_3_0_changes"></a>@endhtmlonly
@par
<B>Version 2.3.0</B> - <I>April 23, 2014</I>
- Added @vdblink::tools::extractSparseTree() extractSparseTree@endlink,
  which selectively extracts and transforms data from a dense grid to
  produce a sparse tree, and @vdblink::tools::extractSparseTreeWithMask()
  extractSparseTreeWithMask@endlink, which copies data from the index-space
  intersection of a sparse tree and a dense input grid.
- Added copy constructors to the
  @vdblink::Grid::Grid(const Grid<OtherTreeType>&) Grid@endlink,
  @vdblink::tree::Tree::Tree(const Tree<OtherRootType>&) Tree@endlink,
  @vdblink::tree::RootNode::RootNode(const RootNode<OtherChildType>&)
  RootNode@endlink,
  @vdblink::tree::InternalNode::InternalNode(const InternalNode<OtherChildNodeType, Log2Dim>&)
  InternalNode@endlink and
  @vdblink::tree::LeafNode::LeafNode(const LeafNode<OtherValueType, Log2Dim>&) LeafNode@endlink
  classes, and an assignment operator overload to
  @vdblink::tree::RootNode::operator=(const RootNode<OtherChildType>&)
  RootNode@endlink, that allow the source and destination to have different
  value types.
- Modified @vdblink::tree::Tree::combine2() Tree::combine2@endlink to permit
  combination of trees with different value types.
- Added @vdblink::CanConvertType CanConvertType@endlink and
  @vdblink::tree::RootNode::SameConfiguration
  RootNode::SameConfiguration@endlink metafunctions, which perform compile-time
  tests for value type and tree type compatibility, and a
  @vdblink::tree::RootNode::hasCompatibleValueType()
  RootNode::hasCompatibleValueType@endlink method, which does runtime checking.
- Added optional support for logging using
  <A HREF="http://log4cplus.sourceforge.net/">log4cplus</A>.
  See logging.h and the @c INSTALL file for details.
- Added  @vdblink::tools::VolumeRayIntersector::hits()
  VolumeRayIntersector::hits@endlink, which returns all the hit segments
  along a ray.  This is generally more efficient than repeated calls to
  @vdblink::tools::VolumeRayIntersector::march()
  VolumeRayIntersector::march@endlink.
- Added member class @vdblink::math::Ray::TimeSpan Ray::TimeSpan@endlink
  and method @vdblink::math::Ray::valid() Ray::valid@endlink, and deprecated
  method @vdblink::math::Ray::test() Ray::test@endlink.
- Fixed a bug in @vdblink::math::VolumeHDDA VolumeHDDA@endlink that could
  cause rendering artifacts when a ray&rsquo;s start time was zero.
  <I>[Contributed&nbsp;by&nbsp;Mike&nbsp;Farnsworth]</I>
- Added a @vdblink::tools::compositeToDense() compositeToDense@endlink tool,
  which composites data from a sparse tree into a dense array, using a
  sparse alpha mask.  Over, Add, Sub, Min, Max, Mult, and Set are
  supported operations.
- Added a @vdblink::tools::transformDense() transformDense@endlink tool,
  which applies a functor to the value of each voxel of a dense grid
  within a given bounding box.
- Improved the performance of node iterators.

@par
API changes:
- Collected the digital differential analyzer code from math/Ray.h
  and tools/RayIntersector.h into a new header file, math/DDA.h.
- Rewrote @vdblink::math::VolumeHDDA VolumeHDDA@endlink and made several
  changes to its API.  (@vdblink::math::VolumeHDDA VolumeHDDA@endlink
  is used internally by @vdblink::tools::VolumeRayIntersector
  VolumeRayIntersector@endlink, whose API is unchanged.)
- @vdblink::tree::Tree::combine2() Tree::combine2@endlink,
  @vdblink::tree::RootNode::combine2() RootNode::combine2@endlink,
  @vdblink::tree::InternalNode::combine2() InternalNode::combine2@endlink,
  @vdblink::tree::LeafNode::combine2() LeafNode::combine2@endlink
  and @vdblink::CombineArgs CombineArgs@endlink all now require an additional
  template argument, which determines the type of the other tree.
- Assignment operators for
  @vdblink::tree::LeafManager::LeafRange::Iterator::operator=()
  LeafManager::LeafRange::Iterator@endlink,
  @vdblink::util::BaseMaskIterator::operator=() BaseMaskIterator@endlink,
  @vdblink::util::NodeMask::operator=() NodeMask@endlink and
  @vdblink::util::RootNodeMask::operator=() RootNodeMask@endlink
  now return references to the respective objects.
- Removed a number of methods that were deprecated in version&nbsp;2.0.0
  or earlier.

@par
Houdini:
- Added a Clip SOP, which does volumetric clipping.
- Added an Occlusion Mask SOP, which generates a mask of the voxels
  inside a camera frustum that are occluded by objects in an input grid.
- The Combine SOP now applies the optional signed flood fill only to
  level set grids, since that operation isn&rsquo;t meaningful for other grids.
- The Filter SOP now processes all grid types, not just scalar grids.


@htmlonly <a name="v2_2_0_changes"></a>@endhtmlonly
@par
<B>Version 2.2.0</B> - <I>February 20, 2014</I>
- Added a simple, multithreaded
  @vdblink::tools::VolumeRender volume renderer@endlink,
  and added volume rendering support to the @c vdb_render
  command-line renderer.
- Added an option to the
  @vdblink::tools::LevelSetRayIntersector LevelSetRayIntersector@endlink
  and to @c vdb_render to specify the isovalue of the level set.
- Added methods to the
  @vdblink::tools::LevelSetRayIntersector LevelSetRayIntersector@endlink
  to return the time of intersection along a world or index ray and to
  return the level set isovalue.
- Improved the performance of the
  @vdblink::tools::VolumeRayIntersector VolumeRayIntersector@endlink
  and added support for voxel dilation to account for interpolation kernels.
- Added a @ref sInterpolation "section" to the Cookbook on interpolation
  using @vdblink::tools::BoxSampler BoxSampler@endlink,
  @vdblink::tools::GridSampler GridSampler@endlink,
  @vdblink::tools::DualGridSampler DualGridSampler@endlink, et al.
- Added a @ref secGrid "section" to the Overview on grids and grid metadata.
- Modified @vdblink::tools::DualGridSampler DualGridSampler@endlink so
  it is more consistent with @vdblink::tools::GridSampler GridSampler@endlink.
- The @vdblink::tools::cpt() cpt@endlink, @vdblink::tools::curl() curl@endlink,
  @vdblink::tools::laplacian() laplacian@endlink,
  @vdblink::tools::meanCurvature() meanCurvature@endlink
  and @vdblink::tools::normalize() normalize@endlink tools now output grids
  with appropriate @vdblink::VecType vector types@endlink
  (covariant, contravariant, etc.).
- Added a @vdblink::tools::transformVectors() transformVectors@endlink tool,
  which applies an affine transformation to the voxel values of a
  vector-valued grid in accordance with the grid&rsquo;s
  @vdblink::VecType vector type@endlink and
  @vdblink::Grid::isInWorldSpace() world space/local space@endlink setting.
- Added a @vdblink::tools::compDiv() compDiv@endlink tool, which combines
  grids by dividing the values of corresponding voxels.
- Fixed a bug in the mean curvature computation that could produce NaNs
  in regions with constant values.
- Added a
  @vdblink::Grid::topologyDifference() Grid::topologyDifference@endlink method.
- Added @vdblink::math::Vec3::exp() exp@endlink and
  @vdblink::math::Vec3::sum() sum@endlink methods to
  @vdblink::math::Vec2 Vec2@endlink, @vdblink::math::Vec3 Vec3@endlink
  and @vdblink::math::Vec4 Vec4@endlink.
- Improved the @vdblink::tools::fillWithSpheres() fillWithSpheres@endlink
  tool for small volumes that are just a few voxels across.
- Improved the accuracy of the mesh to volume converter.
- Fixed a bug in the mesh to volume converter that caused incorrect sign
  classifications for narrow-band level sets.
- Fixed a bug in @vdblink::math::NonlinearFrustumMap::applyIJT()
  NonlinearFrustumMap::applyIJT@endlink that resulted in incorrect values
  when computing the gradient of a grid with a frustum transform.
- Fixed a file I/O bug whereby some <TT>.vdb</TT> files could not be read
  correctly if they contained grids with more than two distinct inactive
  values.
- Fixed an off-by-one bug in the numbering of unnamed grids in <TT>.vdb</TT>
  files.  The first unnamed grid in a file is now retrieved using the name
  &ldquo;<TT>[0]</TT>&rdquo;, instead of &ldquo;<TT>[1]</TT>&rdquo;.
- Fixed a build issue reported by Clang&nbsp;3.2 in tools/GridOperators.h.
- Fixed a memory leak in @vdblink::tools::Film Film@endlink.
- Added library and file format version number constants to the Python module.
- Improved convergence in the
  @vdblink::tools::VolumeRender volume renderer@endlink.
  <I>[Contributed by Jerry Tessendorf and Mark Matthews]</I>
- Made various changes for compatibility with Houdini&nbsp;13 and with
  C++11 compilers.
  <I>[Contributed&nbsp;by&nbsp;SESI]</I>

@par
API changes:
- @vdblink::tools::VolumeRayIntersector::march()
  VolumeRayIntersector::march@endlink no longer returns an @c int
  to distinguish tile vs. voxel hits.  Instead, it now returns @c false
  if no intersection is detected and @c true otherwise.  Also, @e t0 and
  @e t1 might now correspond to the first and last hits of multiple adjacent
  leaf nodes and/or active tiles.
- @vdblink::tools::DualGridSampler DualGridSampler@endlink is no longer
  templated on the target grid type, and the value accessor is now passed
  as an argument.
- The <TT>.vdb</TT> file format has changed slightly.  Tools built with older
  versions of OpenVDB should be recompiled to ensure that they can read files
  in the new format.

@par
Houdini:
- Added topology union, intersection and difference operations to
  the Combine SOP.  These operations combine the active voxel topologies
  of grids that may have different value types.
- Added a Divide operation to the Combine SOP.
- Added support for boolean grids to the Combine, Resample, Scatter, Prune
  and Visualize SOPs.
- The Fill SOP now accepts a vector as the fill value, and it allows
  the fill region bounds to be specified either in index space (as before),
  in world space, or using the bounds of geometry connected to an optional
  new reference input.
- Added a toggle to the Offset Level Set SOP to specify the offset in
  either world or voxel units.
- Added a toggle to the Transform and Resample SOPs to apply the transform
  to the voxel values of vector-valued grids, in accordance with those
  grids&rsquo; @vdblink::VecType vector types@endlink and
  @vdblink::Grid::isInWorldSpace() world space/local space@endlink settings.
- Added a Vector Type menu to the Vector Merge SOP.
- Removed masking options from the Renormalize SOP (since masking is
  not supported yet).
- Reimplemented the Vector Merge SOP for better performance and
  interruptibility and to fix a bug in the handling of tile values.


@htmlonly <a name="v2_1_0_changes"></a>@endhtmlonly
@par
<B>Version 2.1.0</B> - <I>December 12, 2013</I>
- Added a small number of Maya nodes, primarily for conversion of geometry
  to and from OpenVDB volumes and for visualization of volumes.
- Added an initial implementation of
  @vdblink::tools::LevelSetMorphing level set morphing@endlink
  (with improvements to follow soon).
- Added @vdblink::tools::LevelSetMeasure tools::LevelSetMeasure@endlink,
  which efficiently computes the surface area, volume and average
  mean-curvature of narrow-band level sets, in both world and voxel units.
  Those quantities are now exposed as intrinsic attributes on the Houdini
  VDB primitive and can be queried using the native Measure SOP.
- @vdblink::tools::Dense tools::Dense@endlink now supports the XYZ memory
  layout used by Houdini and Maya in addition to the ZYX layout used in
  OpenVDB trees.
- Improved the performance of masking in the
  @vdblink::tools::LevelSetFilter level set filter@endlink tool and
  added inversion and scaling of the mask input, so that any scalar-valued
  volume can be used as a mask, not just volumes with a [0,&nbsp;1] range.
- Added optional masking to the non-level-set filters, to the grid
  operators (CPT, curl, divergence, gradient, Laplacian, mean curvature,
  magnitude, and normalize) and to the Analysis and Filter SOPs.
- Added more narrow band controls to the Rebuild Level Set SOP.
- Improved the accuracy of the
  @vdblink::tools::levelSetRebuild() level set rebuild@endlink tool.
- Added @vdblink::tools::activate() tools::activate@endlink and
  @vdblink::tools::deactivate() tools::deactivate@endlink, which set the
  active states of tiles and voxels whose values are equal to or approximately
  equal to a given value, and added a Deactivate Background Voxels toggle
  to the Combine SOP.
- Added @vdblink::math::BBox::applyMap() BBox::applyMap@endlink and
  @vdblink::math::BBox::applyInverseMap() BBox::applyInverseMap@endlink,
  which allow for transformation of axis-aligned bounding boxes.
- Added a @vdblink::tools::PositionShader position shader@endlink to the
  level set ray-tracer (primarily for debugging purposes).
- Added an @vdblink::io::Queue io::Queue@endlink class that manages a
  concurrent queue for asynchronous serialization of grids to files or streams.
- Fixed a bug in @vdblink::io::Archive io::Archive@endlink whereby writing
  unnamed, instanced grids (i.e., grids sharing a tree) to a file rendered
  the file unreadable.
- Fixed a bug in the @vdblink::tools::VolumeToMesh volume to mesh@endlink
  converter that caused it to generate invalid polygons when the zero crossing
  lay between active and inactive regions.
- Fixed a bug in the @vdblink::tools::UniformPointScatter point scatter@endlink
  tool (and the Scatter SOP) whereby the last voxel always remained empty.
- Fixed a bug in the Read SOP that caused grids with the same name
  to be renamed with a numeric suffix (e.g., &ldquo;grid[1]&rdquo;
  &ldquo;grid[2]&rdquo;, etc.).
- Fixed some unit test failures on 64-bit Itanium machines.

@par
API changes:
- The @vdblink::tools::Filter Filter@endlink tool is now templated on a
  mask grid, and threading is controlled using a grain size, for consistency
  with most of the other level set tools.
- The @vdblink::tools::LevelSetFilter LevelSetFilter@endlink tool is now
  templated on a mask grid.
- All shaders now take a ray direction instead of a ray.


@htmlonly <a name="v2_0_0_changes"></a>@endhtmlonly
@par
<B>Version 2.0.0</B> - <I>October 31, 2013</I>
- Added a @ref python "Python module" with functions for basic manipulation
  of grids (but no tools, yet).
- Added ray intersector tools for efficient, hierarchical intersection
  of rays with @vdblink::tools::LevelSetRayIntersector level-set@endlink
  and @vdblink::tools::VolumeRayIntersector generic@endlink volumes.
- Added a @vdblink::math::Ray Ray@endlink class and a hierarchical
  @vdblink::math::DDA Digital Differential Analyzer@endlink for fast
  ray traversal.
- Added a fully multi-threaded @vdblink::tools::LevelSetRayTracer
  level set ray tracer@endlink and
  @vdblink::tools::PerspectiveCamera camera@endlink
  @vdblink::tools::OrthographicCamera classes@endlink
  that mimic Houdini&rsquo;s cameras.
- Added a simple, command-line renderer (currently for level sets only).
- Implemented a new meshing scheme that produces topologically robust
  two-manifold meshes and is twice as fast as the previous scheme.
- Implemented a new, topologically robust (producing two-manifold meshes)
  level-set-based seamless fracture scheme.  The new scheme eliminates
  visible scarring seen in the previous implementation by subdividing
  internal, nonplanar quads near fracture seams.  In addition,
  fracture seam points are now tagged, allowing them to be used
  to drive pre-fracture dynamics such as local surface buckling.
- Improved the performance of @vdblink::tree::Tree::evalActiveVoxelBoundingBox()
  Tree::evalActiveVoxelBoundingBox@endlink and
  @vdblink::tree::Tree::activeVoxelCount() Tree::activeVoxelCount@endlink,
  and significantly improved the performance of
  @vdblink::tree::Tree::evalLeafBoundingBox() Tree::evalLeafBoundingBox@endlink
  (by about&nbsp;30x).
- Added a tool (and a Houdini SOP) that fills a volume with
  adaptively-sized overlapping or non-overlapping spheres.
- Added a Ray SOP that can be used to perform geometry projections
  using level-set ray intersections or closest-point queries.
- Added a @vdblink::tools::ClosestSurfacePoint tool@endlink that performs
  accelerated closest surface point queries from arbitrary points in
  world space to narrow-band level sets.
- Increased the speed of masked level set filtering by 20% for
  the most common cases.
- Added @vdblink::math::BoxStencil math::BoxStencil@endlink, with support
  for trilinear interpolation and gradient computation.
- Added @vdblink::tree::Tree::topologyIntersection()
  Tree::topologyIntersection@endlink, which intersects a tree&rsquo;s active
  values with those of another tree, and
  @vdblink::tree::Tree::topologyDifference() Tree::topologyDifference@endlink,
  which performs topological subtraction of one tree&rsquo;s active values
  from another&rsquo;s.  In both cases, the <TT>ValueType</TT>s of the two
  trees need not be the same.
- Added @vdblink::tree::Tree::activeTileCount() Tree::activeTileCount@endlink,
  which returns the number of active tiles in a tree.
- Added @vdblink::math::MinIndex() math::MinIndex@endlink and
  @vdblink::math::MaxIndex() math::MaxIndex@endlink, which find the minimum
  and maximum components of a vector without any branching.
- Added @vdblink::math::BBox::minExtent() BBox::minExtent@endlink,
  which returns a bounding box&rsquo;s shortest axis.
- The default @vdblink::math::BBox BBox@endlink constructor now
  generates an invalid bounding box rather than an empty bounding box
  positioned at the origin.  The new behavior is consistent with
  @vdblink::math::CoordBBox CoordBBox@endlink.
  <I>[Thanks to Rick Hankins for suggesting this fix.]</I>
- Added @vdblink::math::CoordBBox::reset() CoordBBox::reset@endlink,
  which resets a bounding box to its initial, invalid state.
- Fixed a bug in the default @vdblink::math::ScaleMap ScaleMap@endlink
  constructor that left some data used in the inverse uninitialized.
- Added @vdblink::math::MapBase::applyJT MapBase::applyJT@endlink, which
  applies the Jacobian transpose to a vector (the Jacobian transpose takes
  a range-space vector to a domain-space vector, e.g., world to index),
  and added @vdblink::math::MapBase::inverseMap() MapBase::inverseMap@endlink,
  which returns a new map representing the inverse of the original map
  (except for @vdblink::math::NonlinearFrustumMap NonlinearFrustumMap@endlink,
  which does not currently have a defined inverse map).
  <br>@b Note: Houdini 12.5 uses an earlier version of OpenVDB, and maps
  created with that version lack virtual table entries for these
  new methods, so do not call these methods from Houdini&nbsp;12.5.
- Reimplemented @vdblink::math::RandomInt math::RandomInt@endlink using
  Boost.Random instead of @c rand() (which is not thread-safe), and deprecated
  @c math::randUniform() and added
  @vdblink::math::Random01 math::Random01@endlink to replace it.
- Modified @vdblink::tools::copyFromDense() tools::copyFromDense@endlink
  and @vdblink::tools::copyToDense() tools::copyToDense@endlink to allow
  for implicit type conversion (e.g., between a
  @vdblink::tools::Dense Dense&lt;Int32&gt;@endlink and a
  @vdblink::FloatTree FloatTree@endlink) and fixed several bugs
  in @vdblink::tools::CopyFromDense tools::CopyFromDense@endlink.
- Fixed bugs in @vdblink::math::Stats math::Stats@endlink and
  @vdblink::math::Histogram math::Histogram@endlink that could produce
  <TT>NaN</TT>s or other incorrect behavior if certain methods were called
  on populations of size zero.
- Renamed <TT>struct tolerance</TT> to
  @vdblink::math::Tolerance math::Tolerance@endlink
  and @c negative to @vdblink::math::negative() math::negative@endlink
  and removed @c math::toleranceValue().
- Implemented a closest point on line segment algorithm,
  @vdblink::math::closestPointOnSegmentToPoint()
  math::closestPointOnSegmentToPoint@endlink.
- Fixed meshing issues relating to masking and automatic partitioning.
- @vdblink::Grid::merge() Grid::merge@endlink and
  @vdblink::tree::Tree::merge() Tree::merge@endlink now accept an optional
  @vdblink::MergePolicy MergePolicy@endlink argument that specifies one of
  three new merging schemes.  (The old merging scheme, which is no longer
  available, used logic for each tree level that was inconsistent with
  the other levels and that could result in active tiles being replaced
  with nodes having only inactive values.)
- Renamed @c LeafNode::coord2offset(), @c LeafNode::offset2coord() and
  @c LeafNode::offset2globalCoord() to
  @vdblink::tree::LeafNode::coordToOffset() coordToOffset@endlink,
  @vdblink::tree::LeafNode::offsetToLocalCoord() offsetToLocalCoord@endlink,
  and @vdblink::tree::LeafNode::offsetToGlobalCoord()
  offsetToGlobalCoord@endlink, respectively, and likewise for
  @vdblink::tree::InternalNode::offsetToGlobalCoord() InternalNode@endlink.
  <I>[Thanks to Rick Hankins for suggesting this change.]</I>
- Replaced @vdblink::tree::Tree Tree@endlink methods @c setValueOnMin,
  @c setValueOnMax and @c setValueOnSum with
  @vdblink::tools::setValueOnMin() tools::setValueOnMin@endlink,
  @vdblink::tools::setValueOnMax() tools::setValueOnMax@endlink and
  @vdblink::tools::setValueOnSum() tools::setValueOnSum@endlink
  (and a new @vdblink::tools::setValueOnMult() tools::setValueOnMult@endlink)
  and added @vdblink::tree::Tree::modifyValue() Tree::modifyValue@endlink
  and @vdblink::tree::Tree::modifyValueAndActiveState()
  Tree::modifyValueAndActiveState@endlink, which modify voxel values
  in-place via user-supplied functors.  Similarly, replaced
  @c ValueAccessor::setValueOnSum() with
  @vdblink::tree::ValueAccessor::modifyValue()
  ValueAccessor::modifyValue@endlink
  and @vdblink::tree::ValueAccessor::modifyValueAndActiveState()
  ValueAccessor::modifyValueAndActiveState@endlink, and added a
  @vdblink::tree::TreeValueIteratorBase::modifyValue() modifyValue@endlink
  method to all value iterators.
- Removed @c LeafNode::addValue and @c LeafNode::scaleValue.
- Added convenience classes @vdblink::tree::Tree3 tree::Tree3@endlink and
  @vdblink::tree::Tree5 tree::Tree5@endlink for custom tree configurations.
- Added an option to the From Particles SOP to generate an alpha mask,
  which can be used to constrain level set filtering so as to preserve
  surface details.
- The mesh to volume converter now handles point-degenerate polygons.
- Fixed a bug in the Level Set Smooth, Level Set Renormalize and
  Level Set Offset SOPs that caused the group name to be ignored.
- Fixed various OS X and Windows build issues.
  <I>[Contributions from SESI and DD]</I>


@htmlonly <a name="v1_2_0_changes"></a>@endhtmlonly
@par
<B>Version 1.2.0</B> - <I>June 28 2013</I>
- @vdblink::tools::LevelSetFilter Level set filters@endlink now accept
  an optional alpha mask grid.
- Implemented sharp feature extraction for level set surfacing.
  This enhances the quality of the output mesh and reduces aliasing
  artifacts.
- Added masking options to the meshing tools, as well as a spatial
  multiplier for the adaptivity threshold, automatic partitioning,
  and the ability to preserve edges and corners when mesh adaptivity
  is applied.
- The mesh to volume attribute transfer scheme now takes surface
  orientation into account, which improves accuracy in proximity to
  edges and corners.
- Added a @vdblink::tree::LeafManager::foreach() foreach@endlink method
  to @vdblink::tree::LeafManager tree::LeafManager@endlink that, like
  @vdblink::tools::foreach() tools::foreach@endlink, applies a user-supplied
  functor to each leaf node in parallel.
- Rewrote the particle to level set converter, simplifying the API,
  improving performance (especially when particles have a fixed radius),
  adding the capability to transfer arbitrary point attributes,
  and fixing a velocity trail bug.
- Added utility methods @vdblink::math::Sign() Sign@endlink,
  @vdblink::math::SignChange() SignChange@endlink,
  @vdblink::math::isApproxZero() isApproxZero@endlink,
  @vdblink::math::Cbrt() Cbrt@endlink and
  @vdblink::math::ZeroCrossing() ZeroCrossing@endlink to math/Math.h.
- Added a @vdblink::tree::ValueAccessor3::probeNode() probeNode@endlink method
  to the value accessor and to tree nodes that returns a pointer to the node
  that contains a given voxel.
- Deprecated @c LeafNode::addValue and @c LeafNode::scaleValue.
- Doubled the speed of the mesh to volume converter (which also improves
  the performance of the fracture and level set rebuild tools) and
  improved its inside/outside voxel classification near edges and corners.
- @vdblink::tools::GridSampler GridSampler@endlink now accepts either a grid,
  a tree or a value accessor, and it offers faster index-based access methods
  and much better performance in cases where many instances are allocated.
- Extended @vdblink::tools::Dense tools::Dense@endlink to make it more
  compatible with existing tools.
- Fixed a crash in @vdblink::io::Archive io::Archive@endlink whenever
  the library was unloaded from memory and then reloaded.
  <I>[Contributed by Ollie Harding]</I>
- Fixed a bug in @c GU_PrimVDB::buildFromPrimVolume(), seen during the
  conversion from Houdini volumes to OpenVDB grids, that could cause
  signed flood fill to be applied to non-level set grids, resulting in
  active tiles with incorrect values.
- Added a Prune SOP with several pruning schemes.


@htmlonly <a name="v1_1_1_changes"></a>@endhtmlonly
@par
<B>Version 1.1.1</B> - <I>May 10 2013</I>
- Added a simple @vdblink::tools::Dense dense grid class@endlink and tools
  to copy data from dense voxel arrays into OpenVDB grids and vice-versa.
- Starting with Houdini 12.5.396, plugins built with this version
  of OpenVDB can coexist with native Houdini OpenVDB nodes.
- The level set fracture tool now smooths seam line edges during
  mesh extraction, eliminating staircase artifacts.
- Significantly improved the performance of the
  @vdblink::util::leafTopologyIntersection()
  leafTopologyIntersection@endlink and
  @vdblink::util::leafTopologyDifference() leafTopologyDifference@endlink
  utilities and added a @vdblink::tree::LeafNode::topologyDifference()
  LeafNode::topologyDifference@endlink method.
- Added convenience functions that provide simplified interfaces
  to the @vdblink::tools::meshToLevelSet() mesh to volume@endlink
  and @vdblink::tools::volumeToMesh() volume to mesh@endlink converters.
- Added a @vdblink::tools::accumulate() tools::accumulate@endlink function
  that is similar to @vdblink::tools::foreach() tools::foreach@endlink
  but can be used to accumulate the results of computations over the values
  of a grid.
- Added @vdblink::tools::statistics() tools::statistics@endlink,
  @vdblink::tools::opStatistics() tools::opStatistics@endlink and
  @vdblink::tools::histogram() tools::histogram@endlink, which efficiently
  compute statistics (mean, variance, etc.) and histograms of grid values
  (using @vdblink::math::Stats math::Stats@endlink and
  @vdblink::math::Histogram math::Histogram@endlink).
- Modified @vdblink::math::CoordBBox CoordBBox@endlink to adhere to
  TBB&rsquo;s splittable type requirements, so that, for example,
  a @c CoordBBox can be used as a blocked iteration range.
- Added @vdblink::tree::Tree::addTile() Tree::addTile@endlink,
  @vdblink::tree::Tree::addLeaf() Tree::addLeaf@endlink and
  @vdblink::tree::Tree::stealNode() Tree::stealNode@endlink, for fine
  control over tree construction.
- Addressed a numerical stability issue when performing Gaussian
  filtering of level set grids.
- Changed the return type of @vdblink::math::CoordBBox::volume()
  CoordBBox::volume@endlink to reduce the risk of overflow.
- When the input mesh is self-intersecting, the mesh to volume converter
  now produces a level set with a monotonic gradient field.
- Fixed a threading bug in the mesh to volume converter that caused it
  to produce different results for the same input.
- Fixed a bug in the particle to level set converter that prevented
  particles with zero velocity from being rasterized in Trail mode.
- Added an optional input to the Create SOP into which to merge
  newly-created grids.
- Fixed a bug in the Resample SOP that caused it to produce incorrect
  narrow-band widths when resampling level set grids.
- Fixed a bug in the To Polygons SOP that caused intermittent crashes
  when the optional reference input was connected.
- Fixed a bug in the Advect Level Set SOP that caused a crash
  when the velocity input was connected but empty.
- The Scatter and Sample Point SOPs now warn instead of erroring
  when given empty grids.
- Fixed a crash in @c vdb_view when stepping through multiple grids
  after changing render modes.
- @c vdb_view can now render fog volumes and vector fields, and it now
  features interactively adjustable clipping planes that enable
  one to view the interior of a volume.


@htmlonly <a name="v1_1_0_changes"></a>@endhtmlonly
@par
<B>Version 1.1.0</B> - <I>April 4 2013</I>
- The @vdblink::tools::resampleToMatch() resampleToMatch@endlink tool,
  the Resample SOP and the Combine SOP now use level set rebuild to correctly
  and safely resample level sets.  Previously, scaling a level set would
  invalidate the signed distance field, leading to holes and other artifacts.
- Added a mask-based topological
  @vdblink::tools::erodeVoxels erosion tool@endlink, and rewrote and
  simplified the @vdblink::tools::dilateVoxels dilation tool@endlink.
- The @vdblink::tools::LevelSetAdvection LevelSetAdvection@endlink tool
  can now advect forward or backward in time.
- Tree::pruneLevelSet() now replaces each pruned node with a tile having
  the inside or outside
  background value, instead of arbitrarily selecting one of the node&rsquo;s
  tile or voxel values.
- When a grid is saved to a file with
  @vdblink::Grid::saveFloatAsHalf() saveFloatAsHalf@endlink set to @c true,
  the grid&rsquo;s background value is now also quantized to 16 bits.
  (Not quantizing the background value caused a mismatch with the values
  of background tiles.)
- As with @vdblink::tools::foreach() tools::foreach@endlink, it is now
  possible to specify whether functors passed to
  @vdblink::tools::transformValues() tools::transformValues@endlink
  should be shared across threads.
- @vdblink::tree::LeafManager tree::LeafManager@endlink can now be
  instantiated with a @const tree, although buffer swapping with @const trees
  is disabled.
- Added a @vdblink::Grid::signedFloodFill() Grid::signedFloodFill@endlink
  overload that allows one to specify inside and outside values.
- Fixed a bug in Grid::setBackground() so that now only the values of
  inactive voxels change.
- Fixed @vdblink::Grid::topologyUnion() Grid::topologyUnion@endlink so that
  it actually unions tree topology, instead of just the active states
  of tiles and voxels.  The previous behavior broke multithreaded code
  that relied on input and output grids having compatible tree topology.
- @vdblink::math::Transform math::Transform@endlink now includes an
  @vdblink::math::Transform::isIdentity() isIdentity@endlink predicate
  and methods to @vdblink::math::Transform::preMult(const Mat4d&) pre-@endlink
  and @vdblink::math::Transform::postMult(const Mat4d&) postmultiply@endlink
  by a matrix.
- Modified the @link NodeMasks.h node mask@endlink classes to permit
  octree-like tree configurations (i.e., with a branching factor of two)
  and to use 64-bit operations instead of 32-bit operations.
- Implemented a new, more efficient
  @vdblink::math::closestPointOnTriangleToPoint() closest point
  on triangle@endlink algorithm.
- Implemented a new vertex normal scheme in the volume to mesh
  converter, and resolved some overlapping polygon issues.
- The volume to mesh converter now meshes not just active voxels
  but also active tiles.
- Fixed a bug in the mesh to volume converter that caused unsigned
  distance field conversion to produce empty grids.
- Fixed a bug in the level set fracture tool whereby the cutter overlap
  toggle was ignored.
- Fixed an infinite loop bug in @c vdb_view.
- Updated @c vdb_view to use the faster and less memory-intensive
  OpenVDB volume to mesh converter instead of marching cubes,
  and rewrote the shader to be OpenGL 3.2 and GLSL 1.2 compatible.
- Given multiple input files or a file containing multiple grids,
  @c vdb_view now displays one grid at a time.  The left and right
  arrow keys cycle between grids.
- The To Polygons SOP now has an option to associate the input grid&rsquo;s
  name with each output polygon.


@htmlonly <a name="v1_0_0_changes"></a>@endhtmlonly
@par
<B>Version 1.0.0</B> - <I>March 14 2013</I>
- @vdblink::tools::levelSetRebuild() tools::levelSetRebuild@endlink
  now throws an exception when given a non-scalar or non-floating-point grid.
- The tools in tools/GridOperators.h are now interruptible, as is
  the Analysis SOP.
- Added a
  @vdblink::tree::LeafManager::LeafRange::Iterator leaf node iterator@endlink
  and a TBB-compatible
  @vdblink::tree::LeafManager::LeafRange range class@endlink
  to the LeafManager.
- Modified the @vdblink::tools::VolumeToMesh VolumeToMesh@endlink tool
  to handle surface topology issues around fracture seam lines.
- Modified the Makefile to allow @c vdb_view to compile on OS X systems
  (provided that GLFW is available).
- Fixed a bug in the Create SOP that resulted in "invalid parameter name"
  warnings.
- The Combine SOP now optionally resamples the A grid into the B grid&rsquo;s
  index space (or vice-versa) if the A and B transforms differ.
- The Vector Split and Vector Merge SOPs now skip inactive voxels
  by default, but they can optionally be made to include inactive voxels,
  as they did before.
- The @vdblink::tools::LevelSetFracture LevelSetFracture@endlink tool now
  supports custom rotations for each cutter instance, and the Fracture SOP
  now uses quaternions to generate uniformly-distributed random rotations.


@htmlonly <a name="v0_104_0_changes"></a>@endhtmlonly
@par
<B>Version 0.104.0</B> - <I>February 15 2013</I>
- Added a @vdblink::tools::levelSetRebuild() tool@endlink and a SOP
  to rebuild a level set from any scalar volume.
- @c .vdb files are now saved using a mask-based compression scheme
  that is an order of magnitude faster than ZLIB and produces comparable
  file sizes for level set and fog volume grids.  (ZLIB compression
  is still enabled by default for other classes of grids).
- The @vdblink::tools::Filter Filter@endlink and
  @vdblink::tools::LevelSetFilter LevelSetFilter@endlink tools now
  include a Gaussian filter, and mean (box) filtering is now 10-50x faster.
- The isosurface @vdblink::tools::VolumeToMesh meshing tool@endlink
  is now more robust (to level sets with one voxel wide narrow bands,
  for example).
- Mesh to volume conversion is on average 1.5x faster and up to 5.5x
  faster for high-resolution meshes where the polygon/voxel size ratio
  is small.
- Added @vdblink::createLevelSet() createLevelSet@endlink and
  @vdblink::createLevelSetSphere() createLevelSetSphere@endlink
  factory functions for level set grids.
- @vdblink::tree::ValueAccessor tree::ValueAccessor@endlink is now faster
  for trees of height 2, 3 and 4 (the latter is the default), and it now
  allows one to specify, via a template argument, the number of node levels
  to be cached, which can also improve performance in special cases.
- Added a toggle to @vdblink::tools::foreach() tools::foreach@endlink
  to specify whether or not the functor should be shared across threads.
- Added @vdblink::Mat4SMetadata Mat4s@endlink and
  @vdblink::Mat4DMetadata Mat4d@endlink metadata types.
- Added explicit pre- and postmultiplication methods to the @c Transform,
  @c Map and @c Mat4 classes and deprecated the old accumulation methods.
- Modified @vdblink::math::NonlinearFrustumMap NonlinearFrustumMap@endlink
  to be more compatible with Houdini&rsquo;s frustum transform.
- Fixed a @vdblink::tools::GridTransformer GridTransformer@endlink bug
  that caused it to translate the output grid incorrectly in some cases.
- Fixed a bug in the tree-level
  @vdblink::tree::LeafIteratorBase LeafIterator@endlink that resulted in
  intermittent crashes in
  @vdblink::tools::dilateVoxels() tools::dilateVoxels@endlink.
- The @c Hermite data type and Hermite grids are no longer supported.
- Added tools/GridOperators.h, which includes new, cleaner implementations
  of the @vdblink::tools::cpt() closest point transform@endlink,
  @vdblink::tools::curl() curl@endlink,
  @vdblink::tools::divergence() divergence@endlink,
  @vdblink::tools::gradient() gradient@endlink,
  @vdblink::tools::laplacian() Laplacian@endlink,
  @vdblink::tools::magnitude() magnitude@endlink,
  @vdblink::tools::meanCurvature() mean curvature@endlink and
  @vdblink::tools::normalize() normalize@endlink tools.
- Interrupt support has been improved in several tools, including
  @vdblink::tools::ParticlesToLevelSet tools::ParticlesToLevelSet@endlink.
- Simplified the API of the @vdblink::math::BaseStencil Stencil@endlink class
  and added an @vdblink::math::BaseStencil::intersects() intersects@endlink
  method to test for intersection with a specified isovalue.
- Renamed @c voxelDimensions to @c voxelSize in transform classes
  and elsewhere.
- Deprecated @c houdini_utils::ParmFactory::setChoiceList in favor of
  @c houdini_utils::ParmFactory::setChoiceListItems, which requires
  a list of <I>token, label</I> string pairs.
- Made various changes for Visual C++ compatibility.
  <I>[Contributed by SESI]</I>
- Fixed a bug in @c houdini_utils::getNodeChain() that caused the
  Offset Level Set, Smooth Level Set and Renormalize Level Set SOPs
  to ignore frame changes.
  <I>[Contributed by SESI]</I>
- The From Particles SOP now provides the option to write into
  an existing grid.
- Added a SOP to edit grid metadata.
- The Fracture SOP now supports multiple cutter objects.
- Added a To Polygons SOP that complements the Fracture SOP and allows
  for elimination of seam lines, generation of correct vertex normals
  and grouping of polygons when surfacing fracture fragments, using
  the original level set or mesh as a reference.


@htmlonly <a name="v0_103_1_changes"></a>@endhtmlonly
@par
<B>Version 0.103.1</B> - <I>January 15 2013</I>
- @vdblink::tree::ValueAccessor tree::ValueAccessor@endlink read operations
  are now faster for four-level trees.
  (Preliminary benchmark tests suggest a 30-40% improvement.)
- For vector-valued grids, @vdblink::tools::compMin() tools::compMin@endlink
  and @vdblink::tools::compMax() tools::compMax@endlink now compare
  vector magnitudes instead of individual components.
- Migrated grid sampling code to a new file, Interpolation.h,
  and deprecated old files and classes.
- Added a level-set @vdblink::tools::LevelSetFracture fracture tool@endlink
  and a Fracture SOP.
- Added @vdblink::tools::sdfInteriorMask() tools::sdfInteriorMask@endlink,
  which creates a mask of the interior region of a level set grid.
- Fixed a bug in the mesh to volume converter that produced unexpected
  nonzero values for voxels at the intersection of two polygons,
  and another bug that produced narrow-band widths that didn&rsquo;t respect
  the background value when the half-band width was less than three voxels.
- @c houdini_utils::ParmFactory can now correctly generate ramp multi-parms.
- Made various changes for Visual C++ compatibility.
  <I>[Contributed by SESI]</I>
- The Convert SOP can now convert between signed distance fields and
  fog volumes and from volumes to meshes.
  <I>[Contributed by SESI]</I>
- For level sets, the From Mesh and From Particles SOPs now match
  the reference grid&rsquo;s narrow-band width.
- The Scatter SOP can now optionally scatter points in the interior
  of a level set.


@htmlonly <a name="v0_103_0_changes"></a>@endhtmlonly
@par
<B>Version 0.103.0</B> - <I>December 21 2012</I>
- The mesh to volume converter is now 60% faster at generating
  level sets with wide bands, and the From Mesh SOP is now interruptible.
- Fixed a threading bug in the recently-added
  @vdblink::tools::compReplace() compReplace@endlink tool
  that caused it to produce incorrect output.
- Added a @vdblink::tree::Tree::probeConstLeaf() probeConstLeaf@endlink
  method to the @vdblink::tree::Tree::probeConstLeaf() Tree@endlink,
  @vdblink::tree::ValueAccessor::probeConstLeaf() ValueAccessor@endlink
  and @vdblink::tree::RootNode::probeConstLeaf() node@endlink classes.
- The Houdini VDB primitive doesn&rsquo;t create a @c name attribute
  unnecessarily (i.e., if its grid&rsquo;s name is empty), but it now
  correctly allows the name to be changed to the empty string.
- Fixed a crash in the Vector Merge SOP when fewer than three grids
  were merged.
- The From Particles SOP now features a "maximum half-width" parameter
  to help avoid runaway computations.


@htmlonly <a name="v0_102_0_changes"></a>@endhtmlonly
@par
<B>Version 0.102.0</B> - <I>December 13 2012</I>
- Added @vdblink::tools::compReplace() tools::compReplace@endlink,
  which copies the active values of one grid into another, and added
  a "Replace A With Active B" mode to the Combine SOP.
- @vdblink::Grid::signedFloodFill() Grid::signedFloodFill@endlink
  no longer enters an infinite loop when filling an empty grid.
- Fixed a bug in the particle to level set converter that sometimes
  produced level sets with holes, and fixed a bug in the SOP that
  could result in random output.
- Fixed an issue in the frustum preview feature of the Create SOP
  whereby rendering very large frustums could cause high CPU usage.
- Added streamline support to the constrained advection scheme
  in the Advect Points SOP.
- Added an Advect Level Set SOP.


@htmlonly <a name="v0_101_1_changes"></a>@endhtmlonly
@par
<B>Version 0.101.1</B> - <I>December 11 2012</I> (DWA internal release)
- Partially reverted the Houdini VDB primitive&rsquo;s grid accessor methods
  to their pre-0.98.0 behavior.  A primitive&rsquo;s grid can once again
  be accessed by shared pointer, but now also by reference.
  Accessor methods for grid metadata have also been added, and the
  primitive now ensures that metadata and transforms are never shared.
- Fixed an intermittent crash in the From Particles SOP.


@htmlonly <a name="v0_101_0_changes"></a>@endhtmlonly
@par
<B>Version 0.101.0</B> - <I>December 6 2012</I> (DWA internal release)
- Partially reverted the @vdblink::Grid Grid@endlink&rsquo;s
  @vdblink::Grid::tree() tree@endlink and
  @vdblink::Grid::transform() transform@endlink accessor methods
  to their pre-0.98.0 behavior, eliminating copy-on-write but
  preserving their return-by-reference semantics.  These methods
  are now supplemented with a suite of
  @vdblink::Grid::treePtr() shared@endlink
  @vdblink::Grid::baseTreePtr() pointer@endlink
  @vdblink::Grid::transformPtr() accessors@endlink.
- Restructured the @vdblink::tools::meshToVolume
  mesh to volume converter@endlink for a 40% speedup
  and to be more robust to non-manifold geometry, to better preserve
  sharp features, to support arbitrary tree configurations and
  to respect narrow-band limits.
- Added a @c getNodeBoundingBox method to
  @vdblink::tree::RootNode::getNodeBoundingBox() RootNode@endlink,
  @vdblink::tree::InternalNode::getNodeBoundingBox() InternalNode@endlink
  and @vdblink::tree::LeafNode::getNodeBoundingBox() LeafNode@endlink
  that returns the index space spanned by a node.
- Made various changes for Visual C++ compatibility.
  <I>[Contributed by SESI]</I>
- Renamed the Reshape Level Set SOP to Offset Level Set.
- Fixed a crash in the Convert SOP and added support for conversion
  of empty grids.


@htmlonly <a name="v0_100_0_changes"></a>@endhtmlonly
@par
<B>Version 0.100.0</B> - <I>November 30 2012</I> (DWA internal release)
- Greatly improved the performance of the level set to fog volume
  @vdblink::tools::sdfToFogVolume() converter@endlink.
- Improved the performance of the
  @vdblink::tools::Filter::median() median filter@endlink
  and of level set @vdblink::tools::csgUnion() CSG@endlink operations.
- Reintroduced Tree::pruneLevelSet(), a specialized Tree::pruneInactive()
  for level-set grids.
- Added utilities to the @c houdini_utils library to facilitate the
  collection of a chain of adjacent nodes of a particular type
  so that they can be cooked in a single step.  (For example,
  adjacent @c xform SOPs could be collapsed by composing their
  transformation matrices into a single matrix.)
- Added pruning and flood-filling options to the Convert SOP.
- Reimplemented the Filter SOP, omitting level-set-specific filters
  and adding node chaining (to reduce memory usage when applying
  several filters in sequence).
- Added a toggle to the Read SOP to read grid metadata and
  transforms only.
- Changed the attribute transfer scheme on the From Mesh and
  From Particles SOPs to allow for custom grid names and
  vector type metadata.


@htmlonly <a name="v0_99_0_changes"></a>@endhtmlonly
@par
<B>Version 0.99.0</B> - <I>November 21 2012</I>
- Added @vdblink::Grid Grid@endlink methods that return non-<TT>const</TT>
  tree and transform references without triggering deep copies,
  as well as @c const methods that return @c const shared pointers.
- Added @c Grid methods to @vdblink::Grid::addStatsMetadata populate@endlink
  a grid&rsquo;s metadata with statistics like the active voxel count, and to
  @vdblink::Grid::getStatsMetadata retrieve@endlink that metadata.
  By default, statistics are now computed and added to grids
  whenever they are written to <TT>.vdb</TT> files.
- Added @vdblink::io::File::readGridMetadata io::File::readGridMetadata@endlink
  and @vdblink::io::File::readAllGridMetadata
  io::File::readAllGridMetadata@endlink methods to read just the
  grid metadata and transforms from a <TT>.vdb</TT> file.
- Fixed numerical precision issues in the
  @vdblink::tools::csgUnion csgUnion@endlink,
  @vdblink::tools::csgIntersection csgIntersection@endlink
  and @vdblink::tools::csgDifference csgDifference@endlink
  tools, and added toggles to optionally disable postprocess pruning.
- Fixed an issue in @c vdb_view with the ordering of GL vertex buffer calls.
  <I>[Contributed by Bill Katz]</I>
- Fixed an intermittent crash in the
  @vdblink::tools::ParticlesToLevelSet ParticlesToLevelSet@endlink tool,
  as well as a race condition that could cause data corruption.
- The @c ParticlesToLevelSet tool and From Particles SOP can now transfer
  arbitrary point attribute values from the input particles to output voxels.
- Fixed a bug in the Convert SOP whereby the names of primitives
  were lost during conversion, and another bug that resulted in
  arithmetic errors when converting empty grids.
- Fixed a bug in the Combine SOP that caused the Operation selection
  to be lost.


@htmlonly <a name="v0_98_0_changes"></a>@endhtmlonly
@par
<B>Version 0.98.0</B> - <I>November 16 2012</I>
- @vdblink::tree::Tree Tree@endlink and
  @vdblink::math::Transform Transform@endlink objects (and
  @vdblink::Grid Grid@endlink objects in the context of Houdini SOPs)
  are now passed and accessed primarily by reference rather than by
  shared pointer.
  <I>[Contributed by SESI]</I>
- Reimplemented @vdblink::math::CoordBBox CoordBBox@endlink to address several
  off-by-one bugs related to bounding box dimensions.
- Fixed an off-by-one bug in @vdblink::Grid::evalActiveVoxelBoundingBox()
  evalActiveVoxelBoundingBox@endlink.
- Introduced the @vdblink::tree::LeafManager LeafManager@endlink class,
  which will eventually replace the @c LeafArray class.  @c LeafManager supports
  dynamic buffers stored as a structure of arrays (SOA), unlike @c LeafArray,
  which supports only static buffers stored as an array of structures (AOS).
- Improved the performance of the
  @vdblink::tools::LevelSetFilter LevelSetFilter@endlink and
  @vdblink::tools::LevelSetTracker LevelSetTracker@endlink tools by rewriting
  them to use the new @vdblink::tree::LeafManager LeafManager@endlink class.
- Added @vdblink::tree::Tree::setValueOnly() Tree::setValueOnly@endlink and
  @vdblink::tree::ValueAccessor::setValueOnly()
  ValueAccessor::setValueOnly@endlink methods, which change the value of
  a voxel without changing its active state, and
  @vdblink::tree::Tree::probeLeaf() Tree::probeLeaf@endlink and
  @vdblink::tree::ValueAccessor::probeLeaf() ValueAccessor::probeLeaf@endlink
  methods that return the leaf node that contains a given voxel (unless
  the voxel is represented by a tile).
- Added a @vdblink::tools::LevelSetAdvection LevelSetAdvection@endlink tool
  that propagates and tracks narrow-band level sets.
- Introduced a new @vdblink::tools::GridSampler GridSampler@endlink class
  that supports world-space (or index-space) sampling of grid values.
- Changed the interpretation of the
  @vdblink::math::NonlinearFrustumMap NonlinearFrustumMap@endlink&rsquo;s
  @em taper parameter to be the ratio of the near and far plane depths.
- Added a @c ParmFactory::setChoiceList() overload that accepts
  (@em token, @em label) string pairs, and a @c setDefault() overload that
  accepts an STL string.
- Fixed a crash in the Combine SOP in Copy B mode.
- Split the Level Set Filter SOP into three separate SOPs,
  Level Set Smooth, Level Set Reshape and Level Set Renormalize.
  When two or more of these nodes are connected in sequence, they interact
  to reduce memory usage: the last node in the sequence performs
  all of the operations in one step.
- The Advect Points SOP can now output polyline streamlines
  that trace the paths of the points.
- Added an option to the Analysis SOP to specify names for output grids.
- Added camera-derived frustum transform support to the Create SOP.


@htmlonly <a name="v0_97_0_changes"></a>@endhtmlonly
@par
<B>Version 0.97.0</B> - <I>October 18 2012</I>
- Added a narrow-band @vdblink::tools::LevelSetTracker level set
  interface tracking tool@endlink (up to fifth-order in space but currently
  only first-order in time, with higher temporal orders to be added soon).
- Added a @vdblink::tools::LevelSetFilter level set filter tool@endlink
  to perform unrestricted surface smoothing (e.g., Laplacian flow),
  filtering (e.g., mean value) and morphological operations (e.g.,
  morphological opening).
- Added adaptivity to the @vdblink::tools::VolumeToMesh
  level set meshing tool@endlink for faster mesh extraction with fewer
  polygons, without postprocessing.
- Added a @vdblink::tree::ValueAccessor::touchLeaf()
  ValueAccessor::touchLeaf@endlink method that creates (if necessary)
  and returns the leaf node containing a given voxel.  It can be used
  to preallocate leaf nodes over which to run parallel algorithms.
- Fixed a bug in @vdblink::Grid::merge() Grid::merge@endlink whereby
  active tiles were sometimes lost.
- Added @vdblink::tree::LeafManager LeafManager@endlink, which is similar
  to @c LeafArray but supports a dynamic buffer count and allocates buffers
  more efficiently.  Useful for temporal integration (e.g., for level set
  propagation and interface tracking), @c LeafManager is meant to replace
  @c LeafArray, which will be deprecated in the next release.
- Added a @vdblink::tree::LeafNode::fill() LeafNode::fill@endlink method
  to efficiently populate leaf nodes with constant values.
- Added a @vdblink::tree::Tree::visitActiveBBox() Tree::visitActiveBBox@endlink
  method that applies a functor to the bounding boxes of all active tiles
  and leaf nodes and that can be used to improve the performance of
  ray intersection tests, rendering of bounding boxes, etc.
- Added a @vdblink::tree::Tree::voxelizeActiveTiles()
  Tree::voxelizeActiveTiles@endlink method to densify active tiles.
  While convenient and fast, this can produce large dense grids, so use
  it with caution.
- Repackaged @c Tree::pruneLevelSet() as a Tree::pruneOp()-compatible
  functor.  Tree::LevelSetPrune is a specialized Tree::pruneInactive
  for level-set grids and is used in interface tracking.
- Added a GridBase::pruneGrid() method.
- Added a @vdblink::Grid::hasUniformVoxels() Grid:hasUniformVoxels@endlink
  method.
- Renamed @c tools::dilate to
  @vdblink::tools::dilateVoxels() dilateVoxels@endlink and improved its
  performance.  The new name reflects the fact that the current
  implementation ignores active tiles.
- Added a @vdblink::tools::resampleToMatch() tools::resampleToMatch@endlink
  function that resamples an input grid into an output grid with a
  different transform such that, after resampling, the input and output grids
  coincide, but the output grid&rsquo;s transform is preserved.
- Significantly improved the performance of depth-bounded value
  iterators (@vdblink::tree::Tree::ValueOnIter ValueOnIter@endlink,
  @vdblink::tree::Tree::ValueAllIter ValueAllIter@endlink, etc.)
  when the depth bound excludes leaf nodes.
- Exposed the value buffers inside leaf nodes with
  @vdblink::tree::LeafNode::buffer() LeafNode::buffer@endlink.
  This allows for very fast access (const and non-const) to voxel
  values using linear array offsets instead of @ijk coordinates.
- In openvdb_houdini/UT_VDBTools.h, added operators for use with
  @c processTypedGrid that resample grids in several different ways.
- Added a policy mechanism to @c houdini_utils::OpFactory that allows for
  customization of operator names, icons, and Help URLs.
- Renamed many of the Houdini SOPs to make the names more consistent.
- Added an Advect Points SOP.
- Added a Level Set Filter SOP that allows for unrestricted surface
  deformations, unlike the older Filter SOP, which restricts surface
  motion to the initial narrow band.
- Added staggered vector sampling to the Sample Points SOP.
- Added a minimum radius threshold to the particle voxelization tool
  and SOP.
- Merged the Composite and CSG SOPs into a single Combine SOP.
- Added a tool and a SOP to efficiently generate narrow-band level set
  representations of spheres.
- In the Visualize SOP, improved the performance of tree topology
  generation, which is now enabled by default.


@htmlonly <a name="v0_96_0_changes"></a>@endhtmlonly
@par
<B>Version 0.96.0</B> - <I>September 24 2012</I>
- Fixed a memory corruption bug in the mesh voxelizer tool.
- Temporarily removed the optional clipping feature from the level set mesher.
- Added "Staggered Vector Field" to the list of grid classes in the Create SOP.


@htmlonly <a name="v0_95_0_changes"></a>@endhtmlonly
@par
<B>Version 0.95.0</B> - <I>September 20 2012</I>
- Added a quad @vdblink::tools::VolumeToMesh meshing@endlink tool for
  higher-quality level set meshing and updated the Visualizer SOP
  to use it.
- Fixed a precision error in the @vdblink::tools::meshToVolume
  mesh voxelizer@endlink and improved the quality of inside/outside
  voxel classification.  Output grids are now also
  @vdblink::Grid::setGridClass() classified@endlink as either level sets
  or fog volumes.
- Modified the @vdblink::tools::GridResampler GridResampler@endlink
  to use the signed flood fill optimization only on grids that are
  tagged as level sets.
- Added a @vdblink::math::Quat quaternion@endlink class to the
  math library and a method to return the
  @vdblink::math::Mat3::trace trace@endlink of a @c Mat3.
- Fixed a bug in the
  @vdblink::tree::ValueAccessor::ValueAccessor(const ValueAccessor&)
  ValueAccessor@endlink copy constructor that caused the copy to reference
  the original.
- Fixed a bug in @vdblink::tree::RootNode::setActiveState()
  RootNode::setActiveState@endlink that caused a crash
  when marking a (virtual) background voxel as inactive.
- Added a @c Tree::pruneLevelSet method that is similar to but faster than
  Tree::pruneInactive() for level set grids.
- Added fast leaf node voxel access
  @vdblink::tree::LeafNode::getValue(Index) const methods@endlink
  that index by linear offset (as returned by
  @vdblink::tree::LeafNode::ValueOnIter::pos() ValueIter::pos@endlink)
  instead of by @ijk coordinates.
- Added a @vdblink::tree::Tree::touchLeaf() Tree::touchLeaf@endlink
  method that can be used to preallocate a static tree topology over which
  to safely perform multithreaded processing.
- Added a grain size argument to @c LeafArray for finer control of parallelism.
- Modified the Makefile to make it easier to omit the <TT>doc</TT>,
  @c vdb_test and @c vdb_view targets.
- Added utility functions (in <TT>houdini/UT_VDBUtils.h</TT>) to convert
  between Houdini and OpenVDB matrix and vector types.
  <I>[Contributed by SESI]</I>
- Added accessors to @c GEO_PrimVDB that make it easier to directly access
  voxel data and that are used by the HScript volume expression functions
  in Houdini 12.5.  <I>[Contributed by SESI]</I>
- As of Houdini 12.1.77, the native transform SOP operates on OpenVDB
  primitives.  <I>[Contributed by SESI]</I>
- Added a Convert SOP that converts OpenVDB grids to Houdini volumes
  and vice-versa.


@htmlonly <a name="v0_94_1_changes"></a>@endhtmlonly
@par
<B>Version 0.94.1</B> - <I>September 7 2012</I>
- Fixed bugs in @vdblink::tree::RootNode RootNode@endlink and
  @vdblink::tree::InternalNode InternalNode@endlink @c setValue*() and
  @c fill() methods that could cause neighboring voxels to become inactive.
- Fixed a bug in
  @vdblink::tree::Tree::hasSameTopology() Tree::hasSameTopology@endlink
  that caused false positives when only active states and not values differed.
- Added a @vdblink::tree::Tree::hasActiveTiles() Tree::hasActiveTiles@endlink
  method.
- For better cross-platform consistency, substituted bitwise AND operations
  for right shifts in the @vdblink::tree::ValueAccessor ValueAccessor@endlink
  hash key computation.
- @c vdb_view no longer aborts when asked to surface a vector-valued
  grid&mdash;but it still doesn&rsquo;t render the surface.
- Made various changes for Visual C++ compatibility.
  <I>[Contributed by SESI]</I>
- Added an option to the MeshVoxelizer SOP to convert both open and
  closed surfaces to unsigned distance fields.
- The Filter SOP now allows multiple filters to be applied in
  user-specified order.


@htmlonly <a name="v0_94_0_changes"></a>@endhtmlonly
@par
<B>Version 0.94.0</B> - <I>August 30 2012</I>
- Added a @vdblink::Grid::topologyUnion() method@endlink to union
  just the active states of voxels from one grid with those of
  another grid of a possibly different type.
- Fixed an incorrect scale factor in the Laplacian diffusion
  @vdblink::tools::Filter::laplacian() filter@endlink.
- Fixed a bug in @vdblink::tree::Tree::merge() Tree::merge@endlink
  that could leave a tree with invalid value accessors.
- Added @vdblink::tree::TreeValueIteratorBase::setActiveState()
  TreeValueIteratorBase::setActiveState@endlink and deprecated
  @c setValueOn.
- Removed @c tools/FastSweeping.h.  It will be replaced with a much more
  efficient implementation in the near future.
- ZLIB compression of <TT>.vdb</TT> files is now optional,
  but enabled by default.  <I>[Contributed by SESI]</I>
- Made various changes for Clang and Visual C++ compatibility.
  <I>[Contributed by SESI]</I>
- The MeshVoxelizer SOP can now transfer arbitrary point and primitive
  attribute values from the input mesh to output voxels.


@htmlonly <a name="v0_93_0_changes"></a>@endhtmlonly
@par
<B>Version 0.93.0</B> - <I>August 24 2012</I>
- Renamed symbols in math/Operators.h to avoid ambiguities that
  GCC&nbsp;4.4 reports as errors.
- Simplified the API for the stencil version of the
  closest-point transform @vdblink::math::CPT operator@endlink.
- Added logic to
  @vdblink::io::Archive::readGrid() io::Archive::readGrid@endlink
  to set the grid name metadata from the descriptor if the metadata
  doesn&rsquo;t already exist.
- Added guards to prevent nesting of @c openvdb_houdini::Interrupter::start()
  and @c end() calls.


@htmlonly <a name="v0_92_0_changes"></a>@endhtmlonly
@par
<B>Version 0.92.0</B> - <I>August 23 2012</I>
- Added a Laplacian diffusion
  @vdblink::tools::Filter::laplacian() filter@endlink.
- Fixed a bug in the initialization of the sparse contour tracer
  that caused mesh-to-volume conversion to fail in certain cases.
- Fixed a bug in the curvature stencil that caused mean curvature
  filtering to produce wrong results.
- Increased the speed of the
  @vdblink::tools::GridTransformer GridTransformer@endlink
  by as much as 20% for fog volumes.
- Added optional pruning to the Resample SOP.
- Modified the PointSample SOP to allow it to work with ungrouped,
  anonymous grids.
- Fixed a crash in the LevelSetNoise SOP.


@htmlonly <a name="v0_91_0_changes"></a>@endhtmlonly
@par
<B>Version 0.91.0</B> - <I>August 16 2012</I>
- @vdblink::tools::GridTransformer tools::GridTransformer@endlink
  and @vdblink::tools::GridResampler tools::GridResampler@endlink
  now correctly (but not yet efficiently) process tiles in sparse grids.
- Added an optional @c CopyPolicy argument
  to @vdblink::GridBase::copyGrid() GridBase::copyGrid@endlink
  and to @vdblink::Grid::copy() Grid::copy@endlink that specifies
  whether and how the grid&rsquo;s tree should be copied.
- Added a @vdblink::GridBase::newTree() GridBase::newTree@endlink
  method that replaces a grid&rsquo;s tree with a new, empty tree of the
  correct type.
- Fixed a crash in
  @vdblink::tree::Tree::setValueOff(const Coord& xyz, const ValueType& value)
  Tree::setValueOff@endlink when the new value was equal to the
  background value.
- Fixed bugs in Tree::prune() that could result in output tiles with
  incorrect active states.
- Added @c librt to the link dependencies to address build failures
  on Ubuntu systems.
- Made various small changes to the Makefile and the source code
  that should help with Mac OS&nbsp;X compatibility.
- The Composite and Resample SOPs now correctly copy the input grid&rsquo;s
  metadata to the output grid.


@htmlonly <a name="v0_90_1_changes"></a>@endhtmlonly
@par
<B>Version 0.90.1</B> - <I>August 7 2012</I>
- Fixed a bug in the
  @vdblink::math::BBox::getCenter() BBox::getCenter()@endlink method.
- Added missing header files to various files.
- @vdblink::io::File::NameIterator::gridName()
  io::File::NameIterator::gridName()@endlink now returns a unique name
  of the form <TT>"name[1]"</TT>, <TT>"name[2]"</TT>, etc. if a file
  contains multiple grids with the same name.
- Fixed a bug in the Writer SOP that caused grid names to be discarded.
- The Resample SOP now correctly sets the background value of the
  output grid.


@htmlonly <a name="v0_90_0_changes"></a>@endhtmlonly
@par
<B>Version 0.90.0</B> - <I>August 3 2012</I> (initial public release)
- Added a basic GL viewer for OpenVDB files.
- Greatly improved the performance of two commonly-used @c Tree methods,
  @vdblink::tree::Tree::evalActiveVoxelBoundingBox()
  evalActiveVoxelBoundingBox()@endlink
  and @vdblink::tree::Tree::memUsage() memUsage()@endlink.
- Eliminated the @c GridMap class.  File I/O now uses STL containers
  of grid pointers instead.
- Refactored stencil-based tools (Gradient, Laplacian, etc.) and rewrote
  some of them for generality and better performance.  Most now behave
  correctly for grids with nonlinear index-to-world transforms.
- Added a @link FiniteDifference.h library@endlink of index-space finite
  difference operators.
- Added a Hermite grid type that compactly
  stores each voxel&rsquo;s upwind normals and can be used to convert volumes
  to and from polygonal meshes.
- Added a @link PointScatter.h tool@endlink (and a Houdini SOP)
  to scatter points randomly throughout a volume.

*/<|MERGE_RESOLUTION|>--- conflicted
+++ resolved
@@ -13,14 +13,13 @@
   only return true if the grid contains any active values.
 
 @par
-<<<<<<< HEAD
 Improvements:
 - Added GroupWriteHandle::setUnsafe() for faster performance when the group
   array is known to be in-core and non-uniform.
-=======
+
+@par
 Houdini:
 - Platonic SOP is now verbified.
->>>>>>> 9a6fffa6
 
 @htmlonly <a name="v7_0_0_changes"></a>@endhtmlonly
 @par
